// @ts-nocheck

/**
 * CustomerSyncService - Production Customer Sync Engine
 *
 * Implements:
 * - Queue-based processing (state machine)
 * - Batch processing with configurable size and delay
 * - Idempotent retry logic with exponential backoff
 * - Comprehensive error handling and recovery
 * - Activity logging and audit trails
 * - Circuit breaker integration
 */

import { query } from '@/lib/database';
import { IntegrationMappingService } from '@/lib/services/IntegrationMappingService';
import type { WooCommerceService, WooCommerceCustomer } from '@/lib/services/WooCommerceService';
import { WooCommerceSyncQueue } from '@/lib/services/WooCommerceSyncQueue.SECURE';

interface SyncConfig {
  batchSize?: number;
  batchDelayMs?: number;
  maxRetries?: number;
  backoffMultiplier?: number;
  initialBackoffMs?: number;
  timeoutMs?: number;
}

interface SyncProgress {
  queueId: string;
  queueName: string;
  totalCustomers: number;
  processedCount: number;
  createdCount: number;
  updatedCount: number;
  failedCount: number;
  state: string;
  progress: number;
  estimatedTimeRemaining?: number;
}

/**
 * Map WooCommerce customer to MantisNXT customer
 */
async function mapWooCustomerToMantis(
  wooCustomer: WooCommerceCustomer,
  wooOrders: unknown[]
): Promise<unknown> {
  const lifetimeValue = wooOrders.reduce((sum, order) => sum + parseFloat(order.total || '0'), 0);
  const completedOrders = wooOrders.filter(order => order.status === 'completed');

  const orderDates = wooOrders
    .map(order => new Date(order.date_created || ''))
    .sort((a, b) => a.getTime() - b.getTime());

  const acquisitionDate = orderDates.length > 0 ? orderDates[0] : new Date();
  const lastInteractionDate =
    orderDates.length > 0 ? orderDates[orderDates.length - 1] : new Date();

  // Determine segment
  let segment = 'individual';
  if (lifetimeValue > 50000) segment = 'enterprise';
  else if (lifetimeValue > 20000 || completedOrders.length > 50) segment = 'mid_market';
  else if (lifetimeValue > 5000 || completedOrders.length > 10) segment = 'smb';
  else if (completedOrders.length > 2) segment = 'startup';

  const address = wooCustomer.billing
    ? {
        street: [wooCustomer.billing.address_1, wooCustomer.billing.address_2]
          .filter(Boolean)
          .join(', '),
        city: wooCustomer.billing.city,
        state: wooCustomer.billing.state,
        postal_code: wooCustomer.billing.postcode,
        country: wooCustomer.billing.country,
      }
    : null;

  const metadata: Record<string, unknown> = {
    woocommerce_id: wooCustomer.id,
    username: wooCustomer.username,
    total_orders: wooOrders.length,
    completed_orders: completedOrders.length,
  };

  if (wooCustomer.meta_data) {
    wooCustomer.meta_data.forEach(meta => {
      metadata[meta.key] = meta.value;
    });
  }

  const tags: string[] = ['woocommerce'];
  if (completedOrders.length > 10) tags.push('high-value');
  if (completedOrders.length === 0) tags.push('prospect');
  if (
    orderDates.length > 0 &&
    Date.now() - lastInteractionDate.getTime() < 30 * 24 * 60 * 60 * 1000
  ) {
    tags.push('active');
  }

  return {
    name:
      `${wooCustomer.first_name || ''} ${wooCustomer.last_name || ''}`.trim() || wooCustomer.email,
    email: wooCustomer.email,
    phone: wooCustomer.billing?.phone || wooCustomer.shipping?.phone || null,
    company: wooCustomer.billing?.company || wooCustomer.shipping?.company || null,
    segment,
    status: completedOrders.length > 0 ? 'active' : 'prospect',
    lifetime_value: lifetimeValue,
    acquisition_date: acquisitionDate.toISOString(),
    last_interaction_date: lastInteractionDate.toISOString(),
    address,
    metadata,
    tags,
  };
}

/**
 * Sync a single customer from WooCommerce to MantisNXT
 */
  async function syncSingleCustomer(
    wooService: WooCommerceService,
    wooCustomer: WooCommerceCustomer,
    orgId: string,
    connectorId: string
  ): Promise<{ success: boolean; customerId?: string; wasUpdate?: boolean; error?: string }> {
  try {
    // Fetch customer's orders
    const ordersResponse = await wooService.getOrders({
      customer: wooCustomer.id,
      per_page: 100,
    });
    const wooOrders = ordersResponse.data;

    // Map to MantisNXT customer format
    const mantisCustomer = await mapWooCustomerToMantis(wooCustomer, wooOrders);

    // Check if customer already exists by email
    const existingCustomer = await query<unknown>(
      `SELECT id FROM customer WHERE email = $1 AND org_id = $2`,
      [mantisCustomer.email, orgId]
    );

    if (existingCustomer.rows.length > 0) {
      // Update existing customer
      const customerId = existingCustomer.rows[0].id;

      await query(
        `UPDATE customer
         SET
           name = $1,
           phone = $2,
           company = $3,
           segment = $4::customer_segment,
           status = $5::customer_status,
           lifetime_value = $6,
           acquisition_date = $7,
           last_interaction_date = $8,
           address = $9::jsonb,
           metadata = $10::jsonb,
           tags = $11,
           updated_at = NOW()
         WHERE id = $12`,
        [
          mantisCustomer.name,
          mantisCustomer.phone,
          mantisCustomer.company,
          mantisCustomer.segment,
          mantisCustomer.status,
          mantisCustomer.lifetime_value,
          mantisCustomer.acquisition_date,
          mantisCustomer.last_interaction_date,
          JSON.stringify(mantisCustomer.address),
          JSON.stringify(mantisCustomer.metadata),
          mantisCustomer.tags,
          customerId,
        ]
      );

      // Ensure integration mapping exists
      const mappingService = new IntegrationMappingService(connectorId, orgId);
      const existingMap = await mappingService.getMapping('customer', customerId);
      if (!existingMap) {
        await mappingService.createMapping({
          entityType: 'customer',
          internalId: customerId,
          externalId: String(wooCustomer.id),
          mappingData: { email: wooCustomer.email },
          syncData: wooCustomer,
          direction: 'inbound',
        });
      } else {
        await mappingService.updateSyncStatus('customer', String(wooCustomer.id), 'completed', wooCustomer);
      }
      await mappingService.logSync({
        entityType: 'customer',
        entityId: customerId,
        externalId: String(wooCustomer.id),
        direction: 'inbound',
        status: 'completed',
        operation: 'update',
        recordsAffected: 1,
        responsePayload: wooCustomer,
      });

      return { success: true, customerId, wasUpdate: true };
    } else {
      // Create new customer
      const result = await query<unknown>(
        `INSERT INTO customer (
           org_id,
           name,
           email,
           phone,
           company,
           segment,
           status,
           lifetime_value,
           acquisition_date,
           last_interaction_date,
           address,
           metadata,
           tags,
           created_at,
           updated_at
         ) VALUES ($1, $2, $3, $4, $5, $6::customer_segment, $7::customer_status, $8, $9, $10, $11::jsonb, $12::jsonb, $13, NOW(), NOW())
         RETURNING id`,
        [
          orgId,
          mantisCustomer.name,
          mantisCustomer.email,
          mantisCustomer.phone,
          mantisCustomer.company,
          mantisCustomer.segment,
          mantisCustomer.status,
          mantisCustomer.lifetime_value,
          mantisCustomer.acquisition_date,
          mantisCustomer.last_interaction_date,
          JSON.stringify(mantisCustomer.address),
          JSON.stringify(mantisCustomer.metadata),
          mantisCustomer.tags,
        ]
      );
      const newId = result.rows[0].id;
      const mappingService = new IntegrationMappingService(connectorId, orgId);
      await mappingService.createMapping({
        entityType: 'customer',
        internalId: newId,
        externalId: String(wooCustomer.id),
        mappingData: { email: wooCustomer.email },
        syncData: wooCustomer,
        direction: 'inbound',
      });
      await mappingService.logSync({
        entityType: 'customer',
        entityId: newId,
        externalId: String(wooCustomer.id),
        direction: 'inbound',
        status: 'completed',
        operation: 'create',
        recordsAffected: 1,
        responsePayload: wooCustomer,
      });
      return { success: true, customerId: newId, wasUpdate: false };
    }
  } catch (error: unknown) {
    console.error(`Error syncing customer ${wooCustomer.email}:`, error);
    return {
      success: false,
      error: error.message || 'Unknown error',
    };
  }
}

/**
 * Delay helper for batch processing
 */
function delay(ms: number): Promise<void> {
  return new Promise(resolve => setTimeout(resolve, ms));
}

/**
 * Exponential backoff delay
 */
function getBackoffDelay(
  attempt: number,
  initialMs: number = 1000,
  multiplier: number = 2
): number {
  return initialMs * Math.pow(multiplier, attempt);
}

export class CustomerSyncService {
  /**
   * Start a new customer sync operation
   */
  static async startSync(
    wooService: WooCommerceService,
    orgId: string,
    userId: string,
    config: SyncConfig = {},
    options?: { email?: string; wooCustomerId?: number; selectedIds?: number[] }
  ): Promise<string> {
    // Use idempotency key for safe retries
    const idempotencyKey = `customer-sync-${Date.now()}-${Math.random().toString(36).substr(2, 9)}`;

    // Check if this sync is already running
    const existing = await WooCommerceSyncQueue.getQueueByIdempotencyKey(orgId, idempotencyKey);
    if (existing && existing.state !== 'done' && existing.state !== 'failed') {
      console.log(`Sync already running with key: ${idempotencyKey}`);
      return existing.id;
    }

    // Create queue
    const queueId = await WooCommerceSyncQueue.createQueue({
      org_id: orgId,
      queue_name: `Customer Sync - ${new Date().toISOString()}`,
      created_by: userId,
      batch_size: config.batchSize || 50,
      batch_delay_ms: config.batchDelayMs || 2000,
      idempotency_key: idempotencyKey,
    });

    console.log(`Created sync queue: ${queueId}`);

    // Fetch customers
    let wooCustomers: WooCommerceCustomer[];

    if (options?.wooCustomerId) {
      const response = await wooService.getCustomer(options.wooCustomerId);
      wooCustomers = [response.data];
    } else if (options?.email) {
      const response = await wooService.getCustomers({ email: options.email });
      wooCustomers = response.data;
    } else if (options?.selectedIds && options.selectedIds.length > 0) {
      wooCustomers = [];
      for (const id of options.selectedIds) {
        const resp = await wooService.getCustomer(id);
        wooCustomers.push(resp.data);
      }
    } else {
      wooCustomers = await wooService.fetchAllPages(params => wooService.getCustomers(params), {
        per_page: 100,
        order: 'desc',
        orderby: 'registered_date',
      });
    }

    console.log(`Fetched ${wooCustomers.length} customers to sync`);

    // Add customers to queue (idempotent)
    for (const wooCustomer of wooCustomers) {
      await WooCommerceSyncQueue.addToQueue(
        queueId,
        orgId,
        wooCustomer.id || 0,
        wooCustomer,
        wooCustomer.email
      );
    }

    console.log(`Added ${wooCustomers.length} customers to queue ${queueId}`);

    return queueId;
  }

  /**
   * Process a sync queue
   */
  static async processQueue(
    wooService: WooCommerceService,
    queueId: string,
    orgId: string,
    config: SyncConfig = {},
    connectorId?: string
  ): Promise<SyncProgress> {
    const batchSize = config.batchSize || 50;
    const batchDelayMs = config.batchDelayMs || 2000;
    const maxRetries = config.maxRetries || 3;
    const backoffMultiplier = config.backoffMultiplier || 2;
    const initialBackoffMs = config.initialBackoffMs || 1000;

    // Mark queue as processing
    await WooCommerceSyncQueue.setQueueProcessing(queueId, orgId, true);
    await WooCommerceSyncQueue.incrementQueueProcessCount(queueId, orgId);

    let totalProcessed = 0;
    let totalCreated = 0;
    let totalUpdated = 0;
    let totalFailed = 0;

    try {
      // Get initial status
      const initialStatus = await WooCommerceSyncQueue.getQueueStatus(queueId, orgId);

      // Process in batches
      let batchNumber = 1;
      let hasMore = true;

      while (hasMore) {
        const batch = await WooCommerceSyncQueue.getNextBatch(queueId, orgId, batchSize);

        if (batch.length === 0) {
          hasMore = false;
          break;
        }

        console.log(`Processing batch ${batchNumber}: ${batch.length} customers`);

        // Mark lines as processing
        await WooCommerceSyncQueue.markLinesProcessing(batch.map(b => b.id), orgId);

        // Process each customer in batch
        for (const line of batch) {
          totalProcessed++;
          let retryCount = 0;
          let success = false;
          let lastError: string | null = null;

          // Retry loop with exponential backoff
          while (retryCount < maxRetries && !success) {
            try {
              const wooCustomer = line.customer_data as WooCommerceCustomer;
              const result = await syncSingleCustomer(wooService, wooCustomer, orgId, connectorId || '');

              if (result.success) {
                await WooCommerceSyncQueue.markLineDone(
                  line.id,
                  result.customerId || null,
                  result.wasUpdate || false,
                  queueId,
                  orgId
                );

                if (result.wasUpdate) {
                  totalUpdated++;
                } else {
                  totalCreated++;
                }

                success = true;
              } else {
                lastError = result.error || 'Unknown error';
                retryCount++;

                if (retryCount < maxRetries) {
                  const backoffMs = getBackoffDelay(
                    retryCount - 1,
                    initialBackoffMs,
                    backoffMultiplier
                  );
                  console.log(
                    `Retry ${retryCount}/${maxRetries} for customer ${wooCustomer.email}, waiting ${backoffMs}ms`
                  );
                  await delay(backoffMs);
                } else {
                  // Max retries exceeded
                  await WooCommerceSyncQueue.markLineFailed(line.id, lastError, queueId, orgId);
                  totalFailed++;
                }
              }
            } catch (error: unknown) {
              lastError = error.message || 'Unknown error';
              retryCount++;

              if (retryCount < maxRetries) {
                const backoffMs = getBackoffDelay(
                  retryCount - 1,
                  initialBackoffMs,
                  backoffMultiplier
                );
                console.log(`Exception retry ${retryCount}/${maxRetries}, waiting ${backoffMs}ms`);
                await delay(backoffMs);
              } else {
                // Max retries exceeded
                await WooCommerceSyncQueue.markLineFailed(line.id, lastError, queueId, orgId);
                totalFailed++;
              }
            }
          }
        }

        // Delay between batches
        if (batch.length === batchSize) {
          console.log(
            `Batch ${batchNumber} complete. Waiting ${batchDelayMs}ms before next batch...`
          );
          await delay(batchDelayMs);
        }

        batchNumber++;
      }

      // Check if action required (max retries exceeded)
      await WooCommerceSyncQueue.checkQueueActionRequired(queueId, orgId);
    } finally {
      await WooCommerceSyncQueue.setQueueProcessing(queueId, orgId, false);
    }

    // Get final status
    const finalStatus = await WooCommerceSyncQueue.getQueueStatus(queueId);

    return {
      queueId,
      queueName: finalStatus.queue_name,
      totalCustomers: finalStatus.total_count,
      processedCount: totalProcessed,
      createdCount: totalCreated,
      updatedCount: totalUpdated,
      failedCount: totalFailed,
      state: finalStatus.state,
      progress: finalStatus.progress,
    };
  }

  /**
   * Get sync queue status
   */
<<<<<<< HEAD
  static async getStatus(queueId: string, orgId?: string): Promise<SyncProgress> {
    if (!orgId) {
      throw new Error('orgId required');
    }
=======
  static async getStatus(queueId: string): Promise<SyncProgress> {
    throw new Error('orgId required');
  }

  static async getStatus(queueId: string, orgId: string): Promise<SyncProgress> {
>>>>>>> 2a85ab4f
    const status: any = await WooCommerceSyncQueue.getQueueStatus(queueId, orgId);
    return {
      queueId: status.id,
      queueName: status.queue_name,
      totalCustomers: status.total_count,
      processedCount: status.done_count + status.failed_count,
      createdCount: 0,
      updatedCount: 0,
      failedCount: status.failed_count,
      state: status.state,
      progress: status.progress,
    };
  }

  /**
   * Retry failed items in queue
   */
  static async retryFailed(
    wooService: WooCommerceService,
    queueId: string,
    orgId: string,
    config: SyncConfig = {}
  ): Promise<SyncProgress> {
    const maxRetries = config.maxRetries || 3;

    // Get retryable failed lines
    const failed = await WooCommerceSyncQueue.getRetryableFailed(queueId, orgId, maxRetries);

    if (failed.length === 0) {
      return this.getStatus(queueId);
    }

    console.log(`Retrying ${failed.length} failed items...`);

    // Reset failed lines to draft for reprocessing
    for (const line of failed) {
      await query(
        `UPDATE woo_customer_sync_queue_line
         SET state = 'draft', error_message = NULL
         WHERE id = $1`,
        [line.id]
      );
    }

    // Process as normal
    return this.processQueue(wooService, queueId, orgId, config);
  }

  /**
   * Force complete queue (cancel remaining items)
   */
  static async forceDone(queueId: string, orgId: string, userId: string): Promise<SyncProgress> {
    await WooCommerceSyncQueue.forceDone(queueId, orgId, userId);
    return this.getStatus(queueId, orgId);
  }

  /**
   * Get activity log
   */
  static async getActivityLog(queueId: string, orgId: string, limit: number = 100): Promise<unknown[]> {
    return WooCommerceSyncQueue.getActivityLog(queueId, orgId, limit);
  }
}<|MERGE_RESOLUTION|>--- conflicted
+++ resolved
@@ -119,12 +119,12 @@
 /**
  * Sync a single customer from WooCommerce to MantisNXT
  */
-  async function syncSingleCustomer(
-    wooService: WooCommerceService,
-    wooCustomer: WooCommerceCustomer,
-    orgId: string,
-    connectorId: string
-  ): Promise<{ success: boolean; customerId?: string; wasUpdate?: boolean; error?: string }> {
+async function syncSingleCustomer(
+  wooService: WooCommerceService,
+  wooCustomer: WooCommerceCustomer,
+  orgId: string,
+  connectorId: string
+): Promise<{ success: boolean; customerId?: string; wasUpdate?: boolean; error?: string }> {
   try {
     // Fetch customer's orders
     const ordersResponse = await wooService.getOrders({
@@ -191,7 +191,12 @@
           direction: 'inbound',
         });
       } else {
-        await mappingService.updateSyncStatus('customer', String(wooCustomer.id), 'completed', wooCustomer);
+        await mappingService.updateSyncStatus(
+          'customer',
+          String(wooCustomer.id),
+          'completed',
+          wooCustomer
+        );
       }
       await mappingService.logSync({
         entityType: 'customer',
@@ -409,7 +414,10 @@
         console.log(`Processing batch ${batchNumber}: ${batch.length} customers`);
 
         // Mark lines as processing
-        await WooCommerceSyncQueue.markLinesProcessing(batch.map(b => b.id), orgId);
+        await WooCommerceSyncQueue.markLinesProcessing(
+          batch.map(b => b.id),
+          orgId
+        );
 
         // Process each customer in batch
         for (const line of batch) {
@@ -422,7 +430,12 @@
           while (retryCount < maxRetries && !success) {
             try {
               const wooCustomer = line.customer_data as WooCommerceCustomer;
-              const result = await syncSingleCustomer(wooService, wooCustomer, orgId, connectorId || '');
+              const result = await syncSingleCustomer(
+                wooService,
+                wooCustomer,
+                orgId,
+                connectorId || ''
+              );
 
               if (result.success) {
                 await WooCommerceSyncQueue.markLineDone(
@@ -517,19 +530,11 @@
   /**
    * Get sync queue status
    */
-<<<<<<< HEAD
   static async getStatus(queueId: string, orgId?: string): Promise<SyncProgress> {
     if (!orgId) {
       throw new Error('orgId required');
     }
-=======
-  static async getStatus(queueId: string): Promise<SyncProgress> {
-    throw new Error('orgId required');
-  }
-
-  static async getStatus(queueId: string, orgId: string): Promise<SyncProgress> {
->>>>>>> 2a85ab4f
-    const status: any = await WooCommerceSyncQueue.getQueueStatus(queueId, orgId);
+    const status: unknown = await WooCommerceSyncQueue.getQueueStatus(queueId, orgId);
     return {
       queueId: status.id,
       queueName: status.queue_name,
@@ -588,7 +593,11 @@
   /**
    * Get activity log
    */
-  static async getActivityLog(queueId: string, orgId: string, limit: number = 100): Promise<unknown[]> {
+  static async getActivityLog(
+    queueId: string,
+    orgId: string,
+    limit: number = 100
+  ): Promise<unknown[]> {
     return WooCommerceSyncQueue.getActivityLog(queueId, orgId, limit);
   }
 }