--- conflicted
+++ resolved
@@ -15,32 +15,10 @@
   DialogHeader,
   DialogTitle,
 } from '@/components/ui/dialog'
-<<<<<<< HEAD
 import { Checkbox } from '@/components/ui/checkbox'
 import { cn } from '@/lib/utils'
 import { ColumnManagementDialog, type ColumnDef } from '@/components/catalog/ColumnManagementDialog'
-=======
-import { Button } from '@/components/ui/button'
-import { Input } from '@/components/ui/input'
-import { Badge } from '@/components/ui/badge'
-import { Card, CardContent } from '@/components/ui/card'
 import { Skeleton } from '@/components/ui/skeleton'
-import {
-  Select,
-  SelectContent,
-  SelectItem,
-  SelectTrigger,
-  SelectValue,
-} from '@/components/ui/select'
-import {
-  Table,
-  TableBody,
-  TableCell,
-  TableHead,
-  TableHeader,
-  TableRow,
-} from '@/components/ui/table'
-import { Checkbox } from '@/components/ui/checkbox'
 import {
   Tooltip,
   TooltipContent,
@@ -49,14 +27,12 @@
 } from '@/components/ui/tooltip'
 import {
   Search,
-  RefreshCw,
   Columns,
   ChevronLeft,
   ChevronRight,
   Filter,
   Info,
   AlertTriangle,
-  Package,
   Activity,
   BarChart3,
 } from 'lucide-react'
@@ -68,7 +44,6 @@
   DropdownMenuSeparator,
   DropdownMenuTrigger,
 } from '@/components/ui/dropdown-menu'
->>>>>>> 2a85ab4f
 import { useInventoryStore } from '@/lib/stores/inventory-store'
 import { useNotificationStore } from '@/lib/stores/notification-store'
 
@@ -327,7 +302,6 @@
     if (!open) return
     ;(async () => {
       try {
-<<<<<<< HEAD
         const [sres, cres] = await Promise.all([
           fetch('/api/catalog/suppliers'),
           fetch('/api/catalog/categories'),
@@ -336,25 +310,6 @@
         const cjson = await cres.json()
         setSuppliers(sjson.data || [])
         setCategories(cjson.data || [])
-=======
-        const res = await fetch('/api/suppliers?limit=1000')
-        if (cancelled) return
-        if (res.ok) {
-          const data = await res.json()
-          const rows = Array.isArray(data?.data) ? data.data : Array.isArray(data) ? data : []
-          const opts = rows.map((s: unknown) => ({ id: s.id || s.supplier_id, name: s.name || s.supplier_name || 'Unknown Supplier' }))
-          if (!cancelled) {
-            setSupplierOptions(opts)
-            // Auto-select first supplier if none selected yet (use functional update to read current state)
-            setSupplierId(current => {
-              if (current === 'all_suppliers' && opts.length > 0) {
-                return opts[0].id
-              }
-              return current
-            })
-          }
-        }
->>>>>>> 2a85ab4f
       } catch (e) {
         // ignore
       }
@@ -373,69 +328,7 @@
       first_seen: 'first_seen_at',
       last_seen: 'last_seen_at',
     }
-<<<<<<< HEAD
     return sortMap[columnKey] || columnKey
-  }
-
-  // Helper to render table header cell
-  const renderHeaderCell = (column: ColumnDef) => {
-    const className = cn(
-      column.align === 'right' && 'text-right',
-      column.align === 'center' && 'text-center',
-      column.sortable && 'cursor-pointer hover:bg-muted/50'
-    )
-
-    const handleSort = () => {
-      if (column.sortable) {
-        const sortKey = getSortKey(column.key)
-        setSortBy(sortKey)
-        setSortDir((d) => (d === 'asc' ? 'desc' : 'asc'))
-      }
-    }
-=======
-    
-    let cancelled = false
-    const load = async () => {
-      try {
-        setLoading(true)
-        
-        // Use enriched table endpoint with current price and category join
-        const url = new URL('/api/core/suppliers/products/table', window.location.origin)
-        url.searchParams.set('supplier_id', supplierId)
-        url.searchParams.set('limit', String(PAGE_SIZE))
-        url.searchParams.set('offset', String((page - 1) * PAGE_SIZE))
-        if (search) url.searchParams.set('search', search)
-
-        const resp = await fetch(url.toString())
-        if (cancelled) return
-
-        if (!resp.ok) {
-          throw new Error(`Failed to fetch products: ${resp.status} ${resp.statusText}`)
-        }
-
-        const json = await resp.json().catch(() => ({}))
-        if (cancelled) return
-
-        const data = Array.isArray(json?.products) ? json.products : []
-        const totalCount = json?.total || 0
-
-        if (!cancelled) {
-          setTotal(totalCount)
-        }
-
-        // Fetch categories map once (on first data load)
-        if (categoryList.length === 0) {
-          try {
-            const catRes = await fetch('/api/catalog/categories')
-            if (catRes.ok && !cancelled) {
-              const catJson = await catRes.json()
-              const items = Array.isArray(catJson?.data) ? catJson.data : []
-              setCategoryList(items.map((c: unknown) => ({ id: c.category_id || c.id, name: c.name })))
-            }
-          } catch (e) {
-            console.error('Failed to load categories:', e)
-          }
-        }
 
         if (cancelled) return
         
@@ -505,7 +398,33 @@
       return true
     })
   }, [rows, category, brand])
->>>>>>> 2a85ab4f
+
+  const supplierNameFromRow = (r: SelectorRow) => r.supplier_name || 'Unknown'
+
+  const setQty = (productId: string, qty: number) => {
+    setQuantities(prev => ({ ...prev, [productId]: qty }))
+    setSelected(prev => {
+      const next = new Set(prev)
+      if (qty > 0) next.add(productId); else next.delete(productId)
+      return next
+    })
+  }
+
+  // Helper to render table header cell
+  const renderHeaderCell = (column: ColumnDef) => {
+    const className = cn(
+      column.align === 'right' && 'text-right',
+      column.align === 'center' && 'text-center',
+      column.sortable && 'cursor-pointer hover:bg-muted/50'
+    )
+
+    const handleSort = () => {
+      if (column.sortable) {
+        const sortKey = getSortKey(column.key)
+        setSortBy(sortKey)
+        setSortDir((d) => (d === 'asc' ? 'desc' : 'asc'))
+      }
+    }
 
     if (column.key === 'select') {
       return (
@@ -833,12 +752,8 @@
       setSelected(new Set())
       setQuantities({})
     } catch (e: unknown) {
-<<<<<<< HEAD
       console.error('[MultiProductSelector] Error in handleBulkAdd:', e)
       addNotification({ type: 'error', title: 'Failed to add products', message: e instanceof Error ? e.message : 'Unknown error' })
-=======
-      addNotification({ type: 'error', title: 'Failed to add products', message: e?.message || 'Unknown error' })
->>>>>>> 2a85ab4f
     }
   }
 
@@ -856,20 +771,14 @@
 
   return (
     <Dialog open={open} onOpenChange={onOpenChange}>
-<<<<<<< HEAD
       <DialogContent className="max-w-[95vw] w-full max-h-[90vh] overflow-hidden flex flex-col p-0">
         <DialogHeader className="px-6 pt-6 pb-4">
-=======
-      <DialogContent className="max-w-[95vw] w-full max-h-[90vh] overflow-hidden flex flex-col">
-        <DialogHeader>
->>>>>>> 2a85ab4f
           <DialogTitle>Add Multiple Products</DialogTitle>
           <DialogDescription>
             Browse supplier portfolio, filter, select, and set quantities to add to NXT stock holding.
           </DialogDescription>
         </DialogHeader>
 
-<<<<<<< HEAD
         <div className="flex-1 overflow-auto px-6 pb-6">
           <Card>
             <CardHeader>
@@ -1040,330 +949,10 @@
                           No results
                         </TableCell>
                       </TableRow>
-=======
-        {/* Enhanced Filters Section - Card-based layout matching SupplierInventoryView */}
-        <Card className="border-0 shadow-sm">
-          <CardContent className="p-6">
-            <div className="space-y-4">
-              {/* Search and Quick Actions */}
-              <div className="flex items-center gap-4">
-                <div className="relative flex-1">
-                  <Search className="absolute left-3 top-1/2 transform -translate-y-1/2 h-4 w-4 text-muted-foreground" />
-                  <Input
-                    placeholder="Search products, SKUs, or descriptions..."
-                    value={search}
-                    onChange={(e) => setSearch(e.target.value)}
-                    className="pl-10 pr-10 h-10 border-2 focus:border-primary transition-all"
-                    aria-label="Search products by name, SKU, or description"
-                  />
-                  {search && (
-                    <button
-                      onClick={() => setSearch('')}
-                      className="absolute right-3 top-1/2 transform -translate-y-1/2 text-muted-foreground hover:text-foreground transition-colors"
-                      aria-label="Clear search"
-                    >
-                      ×
-                    </button>
-                  )}
-                </div>
-
-                {/* Quick Filter Badges */}
-                <div className="flex gap-2">
-                  {selectedCount > 0 && (
-                    <TooltipProvider>
-                      <Tooltip>
-                        <TooltipTrigger asChild>
-                          <Button
-                            variant="outline"
-                            size="sm"
-                            className="bg-green-50 border-green-200 text-green-700 hover:bg-green-100"
-                            aria-label={`${selectedCount} products selected`}
-                          >
-                            <Package className="h-3 w-3 mr-1" />
-                            {selectedCount} Selected
-                          </Button>
-                        </TooltipTrigger>
-                        <TooltipContent>
-                          <p>{selectedCount} products selected for addition</p>
-                        </TooltipContent>
-                      </Tooltip>
-                    </TooltipProvider>
-                  )}
-                </div>
-              </div>
-
-              {/* Detailed Filters */}
-              <div className="flex items-center gap-4 flex-wrap">
-                <Select value={supplierId} onValueChange={setSupplierId}>
-                  <SelectTrigger className="w-56" aria-label="Filter by supplier">
-                    <Filter className="h-4 w-4 mr-2" aria-hidden="true" />
-                    <SelectValue placeholder="All suppliers" />
-                  </SelectTrigger>
-                  <SelectContent>
-                    <SelectItem value="all_suppliers">
-                      <div className="flex items-center gap-2">
-                        <BarChart3 className="h-4 w-4" />
-                        All suppliers
-                      </div>
-                    </SelectItem>
-                    {(supplierOptions.length > 0 ? supplierOptions.map(s => `${s.id}|${s.name}`) : Array.from(new Set(rows.map(r => `${r.supplier_id}|${r.supplier_name || 'Unknown'}`)))).map(pair => {
-                      const [id, name] = pair.split('|')
-                      return (
-                        <SelectItem key={id} value={id}>
-                          <div className="flex items-center gap-2">
-                            <div className="w-2 h-2 rounded-full bg-blue-500" />
-                            {name}
-                          </div>
-                        </SelectItem>
-                      )
-                    })}
-                  </SelectContent>
-                </Select>
-
-                <Select value={category} onValueChange={setCategory}>
-                  <SelectTrigger className="w-56" aria-label="Filter by category">
-                    <Activity className="h-4 w-4 mr-2" aria-hidden="true" />
-                    <SelectValue placeholder="All categories" />
-                  </SelectTrigger>
-                  <SelectContent>
-                    <SelectItem value="all_categories">
-                      <div className="flex items-center gap-2">
-                        <BarChart3 className="h-4 w-4" />
-                        All categories
-                      </div>
-                    </SelectItem>
-                    {categories.map(c => (
-                      <SelectItem key={c} value={c}>
-                        <div className="flex items-center gap-2">
-                          <div className="w-2 h-2 rounded-full bg-blue-500" />
-                          {String(c).replace('_', ' ').toUpperCase()}
-                        </div>
-                      </SelectItem>
-                    ))}
-                  </SelectContent>
-                </Select>
-
-                <Select value={brand} onValueChange={setBrand}>
-                  <SelectTrigger className="w-56" aria-label="Filter by brand">
-                    <SelectValue placeholder="All brands" />
-                  </SelectTrigger>
-                  <SelectContent>
-                    <SelectItem value="all_brands">All brands</SelectItem>
-                    {brandList.map(b => (
-                      <SelectItem key={b} value={b}>{b}</SelectItem>
-                    ))}
-                  </SelectContent>
-                </Select>
-
-                <TooltipProvider>
-                  <Tooltip>
-                    <TooltipTrigger asChild>
-                      <Button
-                        variant="outline"
-                        size="sm"
-                        onClick={() => { setPage(1); /* re-fetch via effect */ }}
-                        disabled={loading}
-                        aria-label="Refresh product list"
-                      >
-                        <RefreshCw className={`h-4 w-4 mr-2 ${loading ? 'animate-spin' : ''}`} />
-                        Refresh
-                      </Button>
-                    </TooltipTrigger>
-                    <TooltipContent>
-                      <p>Reload products from server</p>
-                    </TooltipContent>
-                  </Tooltip>
-                </TooltipProvider>
-
-                <DropdownMenu>
-                  <DropdownMenuTrigger asChild>
-                    <Button variant="outline" size="sm" aria-label="Toggle column visibility">
-                      <Columns className="h-4 w-4 mr-2" />
-                      Columns
-                    </Button>
-                  </DropdownMenuTrigger>
-                  <DropdownMenuContent align="end">
-                    <DropdownMenuLabel>Toggle Columns</DropdownMenuLabel>
-                    <DropdownMenuSeparator />
-                    {Object.keys(visibleCols).map((key) => (
-                      <DropdownMenuCheckboxItem
-                        key={key}
-                        checked={(visibleCols as unknown)[key]}
-                        onCheckedChange={() => setVisibleCols(v => ({ ...v, [key]: !(v as unknown)[key] }))}
-                      >
-                        {key}
-                      </DropdownMenuCheckboxItem>
-                    ))}
-                  </DropdownMenuContent>
-                </DropdownMenu>
-              </div>
-
-              {/* Results Summary */}
-              {hasActiveFilters && (
-                <div className="flex items-center justify-between pt-2 border-t">
-                  <div className="flex items-center gap-2 text-sm text-muted-foreground">
-                    <Info className="h-4 w-4" />
-                    <span>
-                      Showing {filteredCount} of {totalCount} products
-                    </span>
-                  </div>
-                  <Button
-                    variant="ghost"
-                    size="sm"
-                    onClick={clearFilters}
-                    aria-label="Clear all filters"
-                  >
-                    Clear filters
-                  </Button>
-                </div>
-              )}
-            </div>
-          </CardContent>
-        </Card>
-
-        {/* Products Table */}
-        <Card className="flex-1 flex flex-col overflow-hidden">
-          <CardContent className="p-0 flex-1 flex flex-col overflow-hidden">
-            {loading && rows.length === 0 ? (
-              <div className="p-6 space-y-4">
-                <div className="flex items-center justify-center gap-3 mb-4">
-                  <RefreshCw className="h-6 w-6 animate-spin text-primary" />
-                  <span className="text-muted-foreground">Loading products...</span>
-                </div>
-                <div className="space-y-3">
-                  {[...Array(8)].map((_, i) => (
-                    <div key={i} className="flex items-center gap-4">
-                      <Skeleton className="h-4 w-4" />
-                      <Skeleton className="h-4 flex-1" />
-                      {visibleCols.sku && <Skeleton className="h-4 w-24" />}
-                      {visibleCols.supplier && <Skeleton className="h-4 w-32" />}
-                      {visibleCols.brand && <Skeleton className="h-4 w-24" />}
-                      {visibleCols.category && <Skeleton className="h-4 w-28" />}
-                      {visibleCols.uom && <Skeleton className="h-4 w-16" />}
-                      {visibleCols.price && <Skeleton className="h-4 w-20" />}
-                      <Skeleton className="h-8 w-24" />
-                    </div>
-                  ))}
-                </div>
-              </div>
-            ) : (
-              <div className="overflow-auto flex-1 border rounded-md relative">
-                {loading && rows.length > 0 && (
-                  <div className="absolute inset-0 bg-background/50 backdrop-blur-sm flex items-center justify-center z-20">
-                    <div className="text-center">
-                      <RefreshCw className="h-8 w-8 animate-spin mx-auto text-primary" />
-                      <div className="mt-2 text-sm text-muted-foreground">Refreshing products...</div>
-                    </div>
-                  </div>
-                )}
-                <Table>
-                  <TableHeader className="sticky top-0 bg-background z-10">
-                    <TableRow>
-                      <TableHead className="w-12">
-                        <span className="sr-only">Select</span>
-                      </TableHead>
-                      <TableHead>Product</TableHead>
-                      {visibleCols.sku && <TableHead>SKU</TableHead>}
-                      {visibleCols.supplier && <TableHead>Supplier</TableHead>}
-                      {visibleCols.brand && <TableHead>Brand</TableHead>}
-                      {visibleCols.category && <TableHead>Category</TableHead>}
-                      {visibleCols.uom && <TableHead>UOM</TableHead>}
-                      {visibleCols.price && <TableHead className="text-right">Unit Cost</TableHead>}
-                      <TableHead className="text-right">Quantity</TableHead>
-                    </TableRow>
-                  </TableHeader>
-                  <TableBody>
-                    {filtered.length === 0 && !loading ? (
-                      <TableRow>
-                        <TableCell colSpan={8} className="h-64 text-center">
-                          <div className="flex flex-col items-center justify-center gap-4">
-                            <div className="relative">
-                              <div className="absolute inset-0 bg-gradient-to-r from-blue-600 to-purple-600 rounded-full opacity-20 animate-pulse" />
-                              <Package className="h-16 w-16 mx-auto text-muted-foreground relative z-10" />
-                            </div>
-                            <div className="space-y-2">
-                              <div className="text-lg font-semibold text-gray-900">No products found</div>
-                              <div className="text-sm text-muted-foreground max-w-md">
-                                {hasActiveFilters
-                                  ? 'Try adjusting your filters or select a different supplier'
-                                  : 'Select a supplier from the dropdown to view their product portfolio'}
-                              </div>
-                            </div>
-                          </div>
-                        </TableCell>
-                      </TableRow>
-                    ) : (
-                      filtered.map(p => (
-                        <TableRow
-                          key={p.supplier_product_id}
-                          className="hover:bg-muted/50 transition-colors"
-                        >
-                          <TableCell>
-                            <Checkbox
-                              checked={selected.has(p.supplier_product_id)}
-                              onCheckedChange={(c) => toggleSelect(p.supplier_product_id, c as unknown)}
-                              className="rounded focus:ring-2 focus:ring-primary focus:ring-offset-1"
-                              aria-label={`Select product ${p.name_from_supplier}`}
-                            />
-                          </TableCell>
-                          <TableCell>
-                            <div>
-                              <p className="font-medium">{p.name_from_supplier}</p>
-                              {p.brand && (
-                                <p className="text-xs text-muted-foreground mt-0.5">Brand: {p.brand}</p>
-                              )}
-                            </div>
-                          </TableCell>
-                          {visibleCols.sku && (
-                            <TableCell>
-                              <code className="text-xs font-mono text-muted-foreground">{p.supplier_sku || '-'}</code>
-                            </TableCell>
-                          )}
-                          {visibleCols.supplier && (
-                            <TableCell>
-                              <div className="text-sm">{supplierNameFromRow(p)}</div>
-                            </TableCell>
-                          )}
-                          {visibleCols.brand && (
-                            <TableCell>
-                              <span className="text-sm">{p.brand || '-'}</span>
-                            </TableCell>
-                          )}
-                          {visibleCols.category && (
-                            <TableCell>
-                              <Badge variant="outline" className="text-xs">
-                                {String(p.category_name || 'uncategorized').replace('_', ' ').toUpperCase()}
-                              </Badge>
-                            </TableCell>
-                          )}
-                          {visibleCols.uom && (
-                            <TableCell>
-                              <span className="text-sm text-muted-foreground">{p.uom || 'each'}</span>
-                            </TableCell>
-                          )}
-                          {visibleCols.price && (
-                            <TableCell className="text-right">
-                              <div className="font-medium">{formatPrice(p.current_price)}</div>
-                            </TableCell>
-                          )}
-                          <TableCell className="text-right">
-                            <Input
-                              type="number"
-                              min={0}
-                              value={quantities[p.supplier_product_id] ?? 0}
-                              onChange={(e) => setQty(p.supplier_product_id, Math.max(0, Number(e.target.value || 0)))}
-                              className="w-24 ml-auto h-9"
-                              aria-label={`Quantity for ${p.name_from_supplier}`}
-                            />
-                          </TableCell>
-                        </TableRow>
-                      ))
->>>>>>> 2a85ab4f
                     )}
                   </TableBody>
                 </Table>
               </div>
-<<<<<<< HEAD
 
               {/* Pagination - Matching CatalogTable exactly */}
               <div className="flex items-center justify-between mt-3 text-sm">
@@ -1415,65 +1004,11 @@
               }}
               className="bg-gradient-to-r from-green-600 to-emerald-600 hover:from-green-700 hover:to-emerald-700 shadow-lg"
               title={!canSubmit ? 'Select products and enter quantities > 0' : loading ? 'Processing...' : 'Import selected products to inventory'}
-=======
-            )}
-          </CardContent>
-        </Card>
-
-        {/* Footer with Pagination and Actions */}
-        <div className="flex items-center justify-between pt-4 border-t gap-4">
-          <div className="text-sm text-muted-foreground flex items-center gap-4">
-            <span>
-              Selected: <span className="font-medium text-foreground">{selectedCount}</span>
-            </span>
-            {total > 0 && (
-              <span>
-                Showing {((page - 1) * PAGE_SIZE) + 1}-{Math.min(page * PAGE_SIZE, total)} of {total} products
-              </span>
-            )}
-          </div>
-          <div className="flex items-center gap-2">
-            <Button
-              variant="outline"
-              size="sm"
-              onClick={() => setPage(p => Math.max(1, p - 1))}
-              disabled={page === 1 || loading}
-              aria-label="Previous page"
-            >
-              <ChevronLeft className="h-4 w-4" />
-              Previous
-            </Button>
-            <div className="text-sm text-muted-foreground px-2 min-w-[100px] text-center">
-              Page {page} of {Math.ceil(total / PAGE_SIZE) || 1}
-            </div>
-            <Button
-              variant="outline"
-              size="sm"
-              onClick={() => setPage(p => p + 1)}
-              disabled={page >= Math.ceil(total / PAGE_SIZE) || loading}
-              aria-label="Next page"
->>>>>>> 2a85ab4f
             >
               <Package className="h-4 w-4 mr-2" />
               {loading ? 'Importing...' : `Add Selected ${selectedCount > 0 ? `(${selectedCount})` : ''}`}
             </Button>
           </div>
-<<<<<<< HEAD
-=======
-          <div className="flex gap-2">
-            <Button variant="outline" onClick={() => onOpenChange(false)}>
-              Cancel
-            </Button>
-            <Button
-              disabled={!canSubmit || loading}
-              onClick={handleBulkAdd}
-              className="bg-gradient-to-r from-green-600 to-emerald-600 hover:from-green-700 hover:to-emerald-700 shadow-lg transition-all"
-            >
-              <Package className="h-4 w-4 mr-2" />
-              Add Selected {selectedCount > 0 && `(${selectedCount})`}
-            </Button>
-          </div>
->>>>>>> 2a85ab4f
         </div>
       </DialogContent>
     </Dialog>
