--- conflicted
+++ resolved
@@ -1,322 +1,333 @@
-"use client"
-
-import type React from "react"
-import { useEffect, useMemo, useState } from "react"
-import AppLayout from "@/components/layout/AppLayout"
-import { Button } from "@/components/ui/button"
-import { Card, CardContent, CardDescription, CardHeader, CardTitle } from "@/components/ui/card"
-import { Input } from "@/components/ui/input"
-import { Label } from "@/components/ui/label"
-import { Select, SelectContent, SelectItem, SelectTrigger, SelectValue } from "@/components/ui/select"
-import { Badge } from "@/components/ui/badge"
-import { Tabs, TabsContent, TabsList, TabsTrigger } from "@/components/ui/tabs"
-import { Plus, LucideTag, Zap, Target, RefreshCcw, Sparkles, Brain, BarChart3 } from "lucide-react"
-import { toast } from "sonner"
-import { TagManager } from "@/components/tags/TagManager"
-import { ProductEnrichmentPanel } from "@/components/tags/ProductEnrichmentPanel"
-import { BatchEnrichmentDialog } from "@/components/tags/BatchEnrichmentDialog"
-
-type SchemaMode = "core" | "legacy" | "demo"
+'use client';
+
+import type React from 'react';
+import { useEffect, useMemo, useState } from 'react';
+import AppLayout from '@/components/layout/AppLayout';
+import { Button } from '@/components/ui/button';
+import { Card, CardContent, CardDescription, CardHeader, CardTitle } from '@/components/ui/card';
+import { Input } from '@/components/ui/input';
+import { Label } from '@/components/ui/label';
+import {
+  Select,
+  SelectContent,
+  SelectItem,
+  SelectTrigger,
+  SelectValue,
+} from '@/components/ui/select';
+import { Badge } from '@/components/ui/badge';
+import { Tabs, TabsContent, TabsList, TabsTrigger } from '@/components/ui/tabs';
+import { LucideTag, Zap, Target, RefreshCcw, Sparkles, Brain, BarChart3 } from 'lucide-react';
+import { toast } from 'sonner';
+import { TagManager } from '@/components/tags/TagManager';
+import { ProductEnrichmentPanel } from '@/components/tags/ProductEnrichmentPanel';
+import { BatchEnrichmentDialog } from '@/components/tags/BatchEnrichmentDialog';
+
+type SchemaMode = 'core' | 'legacy' | 'demo';
 
 type TagRecord = {
-  id: string
-  name: string
-  type: string
-  productCount: number
-  description?: string
-  color?: string
-  icon?: string
-  parent_tag_id?: string | null
-  is_active?: boolean
-}
+  id: string;
+  name: string;
+  type: string;
+  productCount: number;
+  description?: string;
+  color?: string;
+  icon?: string;
+  parent_tag_id?: string | null;
+  is_active?: boolean;
+};
 
 type TagsResponse = {
-  success: boolean
-  mode: SchemaMode
-  tags: TagRecord[]
-}
+  success: boolean;
+  mode: SchemaMode;
+  tags: TagRecord[];
+};
 
 type Rule = {
-  id: string
-  kind: string
-  keyword: string
-  tagId: string
-  tagName: string
-}
+  id: string;
+  kind: string;
+  keyword: string;
+  tagId: string;
+  tagName: string;
+};
 
 type Product = {
-  supplier_product_id?: string
-  supplier_sku: string
-  name_from_supplier: string
-  description?: string
-  brand?: string
-  seriesRange?: string
-  categoryId?: string | null
-  tags?: string[]
-}
+  supplier_product_id?: string;
+  supplier_sku: string;
+  name_from_supplier: string;
+  description?: string;
+  brand?: string;
+  seriesRange?: string;
+  categoryId?: string | null;
+  tags?: string[];
+};
 
 export default function TagsPage() {
-  const [schemaMode, setSchemaMode] = useState<SchemaMode>("demo")
-  const [loading, setLoading] = useState(true)
-  const [tags, setTags] = useState<TagRecord[]>([])
-  const [rules, setRules] = useState<Rule[]>([])
-  const [products, setProducts] = useState<Product[]>([])
-  const [newTagName, setNewTagName] = useState("")
-  const [newTagType, setNewTagType] = useState<"seasonal" | "stock" | "custom">("custom")
-  const [newRuleKeyword, setNewRuleKeyword] = useState("")
-  const [newRuleTagId, setNewRuleTagId] = useState("")
-  const [selectedProductId, setSelectedProductId] = useState("")
-  const [selectedTag, setSelectedTag] = useState("")
-  const [isBatchEnrichmentOpen, setIsBatchEnrichmentOpen] = useState(false)
-  const [selectedProductIds, setSelectedProductIds] = useState<string[]>([])
+  const [schemaMode, setSchemaMode] = useState<SchemaMode>('demo');
+  const [loading, setLoading] = useState(true);
+  const [tags, setTags] = useState<TagRecord[]>([]);
+  const [rules, setRules] = useState<Rule[]>([]);
+  const [products, setProducts] = useState<Product[]>([]);
+  const [newTagName, setNewTagName] = useState('');
+  const [newTagType, setNewTagType] = useState<'seasonal' | 'stock' | 'custom'>('custom');
+  const [newRuleKeyword, setNewRuleKeyword] = useState('');
+  const [newRuleTagId, setNewRuleTagId] = useState('');
+  const [selectedProductId, setSelectedProductId] = useState('');
+  const [selectedTag, setSelectedTag] = useState('');
+  const [isBatchEnrichmentOpen, setIsBatchEnrichmentOpen] = useState(false);
+  const [selectedProductIds, setSelectedProductIds] = useState<string[]>([]);
 
   useEffect(() => {
-    void fetchData()
-  }, [])
+    void fetchData();
+  }, []);
 
   const fetchData = async () => {
     try {
-      setLoading(true)
+      setLoading(true);
       const [tagsRes, rulesRes, productsRes] = await Promise.all([
-        fetch("/api/tags"),
-        fetch("/api/tags/rules"),
-        fetch("/api/products?uncategorized=true&limit=200"),
-      ])
-
-      const tagsPayload: TagsResponse = await tagsRes.json()
+        fetch('/api/tags'),
+        fetch('/api/tags/rules'),
+        fetch('/api/products?uncategorized=true&limit=200'),
+      ]);
+
+      const tagsPayload: TagsResponse = await tagsRes.json();
       if (tagsPayload?.success) {
-        setSchemaMode(tagsPayload.mode)
-        setTags(tagsPayload.tags ?? [])
+        setSchemaMode(tagsPayload.mode);
+        setTags(tagsPayload.tags ?? []);
       } else {
-        setTags([])
-      }
-
-      const rulesPayload = await rulesRes.json()
+        setTags([]);
+      }
+
+      const rulesPayload = await rulesRes.json();
       if (rulesPayload?.success && Array.isArray(rulesPayload.rules)) {
-        setRules(rulesPayload.rules)
+        setRules(rulesPayload.rules);
       } else if (Array.isArray(rulesPayload)) {
-        setRules(rulesPayload as Rule[])
+        setRules(rulesPayload as Rule[]);
       } else {
-        setRules([])
-      }
-
-      const productsPayload = await productsRes.json()
+        setRules([]);
+      }
+
+      const productsPayload = await productsRes.json();
       if (Array.isArray(productsPayload)) {
-        setProducts(productsPayload as Product[])
+        setProducts(productsPayload as Product[]);
       } else if (Array.isArray(productsPayload?.products)) {
-        setProducts(productsPayload.products as Product[])
+        setProducts(productsPayload.products as Product[]);
       } else {
-        setProducts([])
+        setProducts([]);
       }
     } catch (error) {
-      console.error("Failed to fetch tag data:", error)
-      toast.error("Unable to load tag data right now.")
+      console.error('Failed to fetch tag data:', error);
+      toast.error('Unable to load tag data right now.');
     } finally {
-      setLoading(false)
-    }
-  }
+      setLoading(false);
+    }
+  };
 
   const totalAssignments = useMemo(
     () => tags.reduce((sum, tag) => sum + (tag.productCount || 0), 0),
-    [tags],
-  )
+    [tags]
+  );
 
   const handleCreateTag = async (event: React.FormEvent) => {
-    event.preventDefault()
+    event.preventDefault();
     if (!newTagName.trim()) {
-      toast.error("Tag name is required")
-      return
+      toast.error('Tag name is required');
+      return;
     }
 
     try {
-      const response = await fetch("/api/tags", {
-        method: "POST",
-        headers: { "Content-Type": "application/json" },
+      const response = await fetch('/api/tags', {
+        method: 'POST',
+        headers: { 'Content-Type': 'application/json' },
         body: JSON.stringify({ name: newTagName.trim(), type: newTagType }),
-      })
-
-      const payload = await response.json()
+      });
+
+      const payload = await response.json();
       if (!response.ok || !payload?.success) {
-        throw new Error(payload?.message || "Failed to create tag")
-      }
-
-      toast.success("Tag created successfully")
-      setNewTagName("")
-      await fetchData()
+        throw new Error(payload?.message || 'Failed to create tag');
+      }
+
+      toast.success('Tag created successfully');
+      setNewTagName('');
+      await fetchData();
     } catch (error) {
-      console.error("Failed to create tag:", error)
-      toast.error(error instanceof Error ? error.message : "Unable to create tag")
-    }
-  }
+      console.error('Failed to create tag:', error);
+      toast.error(error instanceof Error ? error.message : 'Unable to create tag');
+    }
+  };
 
   const handleCreateRule = async (event: React.FormEvent) => {
-    event.preventDefault()
+    event.preventDefault();
     if (!newRuleKeyword.trim() || !newRuleTagId) {
-      toast.error("Keyword and tag are required")
-      return
+      toast.error('Keyword and tag are required');
+      return;
     }
 
     try {
-      const response = await fetch("/api/tags/rules", {
-        method: "POST",
-        headers: { "Content-Type": "application/json" },
+      const response = await fetch('/api/tags/rules', {
+        method: 'POST',
+        headers: { 'Content-Type': 'application/json' },
         body: JSON.stringify({ keyword: newRuleKeyword.trim(), tagId: newRuleTagId }),
-      })
-      const payload = await response.json()
+      });
+      const payload = await response.json();
       if (!response.ok || !payload?.success) {
-        throw new Error(payload?.message || "Failed to create rule")
-      }
-
-      toast.success("Rule created successfully")
-      setNewRuleKeyword("")
-      setNewRuleTagId("")
-      await fetchData()
+        throw new Error(payload?.message || 'Failed to create rule');
+      }
+
+      toast.success('Rule created successfully');
+      setNewRuleKeyword('');
+      setNewRuleTagId('');
+      await fetchData();
     } catch (error) {
-      console.error("Failed to create rule:", error)
-      toast.error(error instanceof Error ? error.message : "Unable to create rule")
-    }
-  }
+      console.error('Failed to create rule:', error);
+      toast.error(error instanceof Error ? error.message : 'Unable to create rule');
+    }
+  };
 
   const handleAssignTag = async () => {
     if (!selectedProductId || !selectedTag) {
-      toast.error("Select both a product and a tag")
-      return
+      toast.error('Select both a product and a tag');
+      return;
     }
 
     const product = products.find(
-      (item) =>
-        item.supplier_product_id === selectedProductId || item.supplier_sku === selectedProductId,
-    )
+      item =>
+        item.supplier_product_id === selectedProductId || item.supplier_sku === selectedProductId
+    );
     if (!product) {
-      toast.error("Selected product not found")
-      return
+      toast.error('Selected product not found');
+      return;
     }
 
     const payload: Record<string, string> = {
       tagId: selectedTag,
-    }
-
-    if (schemaMode === "core") {
+    };
+
+    if (schemaMode === 'core') {
       if (!product.supplier_product_id) {
-        toast.error("Supplier product identifier missing for this item")
-        return
-      }
-      payload.supplierProductId = product.supplier_product_id
+        toast.error('Supplier product identifier missing for this item');
+        return;
+      }
+      payload.supplierProductId = product.supplier_product_id;
     } else {
-      payload.sku = product.supplier_sku
+      payload.sku = product.supplier_sku;
     }
 
     try {
-      const response = await fetch("/api/tags/assign", {
-        method: "POST",
-        headers: { "Content-Type": "application/json" },
+      const response = await fetch('/api/tags/assign', {
+        method: 'POST',
+        headers: { 'Content-Type': 'application/json' },
         body: JSON.stringify(payload),
-      })
-      const result = await response.json()
+      });
+      const result = await response.json();
       if (!response.ok || !result?.success) {
-        throw new Error(result?.message || "Failed to assign tag")
-      }
-
-      toast.success("Tag assigned successfully")
-      await fetchData()
+        throw new Error(result?.message || 'Failed to assign tag');
+      }
+
+      toast.success('Tag assigned successfully');
+      await fetchData();
     } catch (error) {
-      console.error("Failed to assign tag:", error)
-      toast.error(error instanceof Error ? error.message : "Unable to assign tag")
-    }
-  }
+      console.error('Failed to assign tag:', error);
+      toast.error(error instanceof Error ? error.message : 'Unable to assign tag');
+    }
+  };
 
   const handleApplyRules = async () => {
     try {
-      const response = await fetch("/api/tags/rules/apply", { method: "POST" })
-      const payload = await response.json()
+      const response = await fetch('/api/tags/rules/apply', { method: 'POST' });
+      const payload = await response.json();
       if (!response.ok || !payload?.success) {
-        throw new Error(payload?.message || "Failed to apply rules")
-      }
-      toast.success("Rules applied successfully")
-      await fetchData()
+        throw new Error(payload?.message || 'Failed to apply rules');
+      }
+      toast.success('Rules applied successfully');
+      await fetchData();
     } catch (error) {
-      console.error("Failed to apply rules:", error)
-      toast.error(error instanceof Error ? error.message : "Unable to apply rules")
-    }
-  }
+      console.error('Failed to apply rules:', error);
+      toast.error(error instanceof Error ? error.message : 'Unable to apply rules');
+    }
+  };
 
   const handlePredictiveAssign = async () => {
     try {
-      const response = await fetch("/api/tags/predictive-assign", { method: "POST" })
-      const payload = await response.json()
+      const response = await fetch('/api/tags/predictive-assign', { method: 'POST' });
+      const payload = await response.json();
       if (!response.ok || !payload?.success) {
-        throw new Error(payload?.message || "Failed to assign predictive tags")
-      }
-      toast.success("Predictive tagging complete")
-      await fetchData()
+        throw new Error(payload?.message || 'Failed to assign predictive tags');
+      }
+      toast.success('Predictive tagging complete');
+      await fetchData();
     } catch (error) {
-      console.error("Failed to assign predictive tags:", error)
-      toast.error(error instanceof Error ? error.message : "Unable to run predictive tagging")
-    }
-  }
+      console.error('Failed to assign predictive tags:', error);
+      toast.error(error instanceof Error ? error.message : 'Unable to run predictive tagging');
+    }
+  };
 
   const handleAISuggestTags = async () => {
     if (products.length === 0) {
-      toast.error("No products available for tagging")
-      return
+      toast.error('No products available for tagging');
+      return;
     }
 
     try {
       const productIds = products
-        .filter((p) => p.supplier_product_id)
-        .map((p) => p.supplier_product_id!)
-        .slice(0, 50) // Limit to 50 products
-
-      const response = await fetch("/api/tags/suggest", {
-        method: "POST",
-        headers: { "Content-Type": "application/json" },
+        .filter(p => p.supplier_product_id)
+        .map(p => p.supplier_product_id!)
+        .slice(0, 50); // Limit to 50 products
+
+      const response = await fetch('/api/tags/suggest', {
+        method: 'POST',
+        headers: { 'Content-Type': 'application/json' },
         body: JSON.stringify({ productIds, webResearchEnabled: false }),
-      })
-
-      const data = await response.json()
+      });
+
+      const data = await response.json();
       if (data.success) {
-        toast.success(`AI suggested tags for ${data.count || 0} product(s)`)
-        await fetchData()
+        toast.success(`AI suggested tags for ${data.count || 0} product(s)`);
+        await fetchData();
       } else {
-        toast.error(data.message || "Failed to suggest tags")
+        toast.error(data.message || 'Failed to suggest tags');
       }
     } catch (error) {
-      console.error("Failed to suggest tags:", error)
-      toast.error("Failed to suggest tags")
-    }
-  }
+      console.error('Failed to suggest tags:', error);
+      toast.error('Failed to suggest tags');
+    }
+  };
 
   const handleOpenBatchEnrichment = () => {
     const productIds = products
-      .filter((p) => p.supplier_product_id)
-      .map((p) => p.supplier_product_id!)
-      .slice(0, 100) // Limit to 100 products
-    setSelectedProductIds(productIds)
-    setIsBatchEnrichmentOpen(true)
-  }
+      .filter(p => p.supplier_product_id)
+      .map(p => p.supplier_product_id!)
+      .slice(0, 100); // Limit to 100 products
+    setSelectedProductIds(productIds);
+    setIsBatchEnrichmentOpen(true);
+  };
 
   const overviewMessage =
-    schemaMode === "core"
-      ? "AI tag management is backed by the new supplier product tables. Manual assignments update the shared tag registry."
-      : schemaMode === "legacy"
-        ? "Legacy tag tables detected. Operations remain compatible with the previous workflow."
-        : "Demo mode: data is simulated for preview purposes."
+    schemaMode === 'core'
+      ? 'AI tag management is backed by the new supplier product tables. Manual assignments update the shared tag registry.'
+      : schemaMode === 'legacy'
+        ? 'Legacy tag tables detected. Operations remain compatible with the previous workflow.'
+        : 'Demo mode: data is simulated for preview purposes.';
 
   // Filter products that need enrichment (name = SKU)
   const productsNeedingEnrichment = useMemo(
     () =>
       products.filter(
-        (p) =>
+        p =>
           p.supplier_product_id &&
-          (p.name_from_supplier === p.supplier_sku || !p.name_from_supplier || p.name_from_supplier.trim() === "")
+          (p.name_from_supplier === p.supplier_sku ||
+            !p.name_from_supplier ||
+            p.name_from_supplier.trim() === '')
       ),
     [products]
-  )
+  );
 
   return (
     <AppLayout
       title="Tag Management"
-      breadcrumbs={[{ label: "Category Management", href: "/catalog/categories" }, { label: "Tags" }]}
+      breadcrumbs={[
+        { label: 'Category Management', href: '/catalog/categories' },
+        { label: 'Tags' },
+      ]}
     >
       <div className="space-y-6">
         <div className="flex flex-col gap-2 md:flex-row md:items-center md:justify-between">
@@ -326,27 +337,27 @@
           </div>
           <div className="flex gap-2">
             <Button onClick={fetchData} variant="outline" size="sm">
-              <RefreshCcw className="h-4 w-4 mr-2" />
+              <RefreshCcw className="mr-2 h-4 w-4" />
               Refresh
             </Button>
-            {schemaMode === "core" && (
+            {schemaMode === 'core' && (
               <>
                 <Button onClick={handleAISuggestTags} variant="outline" size="sm">
-                  <Brain className="h-4 w-4 mr-2" />
+                  <Brain className="mr-2 h-4 w-4" />
                   AI Suggest Tags
                 </Button>
                 <Button onClick={handleOpenBatchEnrichment} variant="default" size="sm">
-                  <Sparkles className="h-4 w-4 mr-2" />
+                  <Sparkles className="mr-2 h-4 w-4" />
                   Batch Enrich
                 </Button>
               </>
             )}
             <Button onClick={handleApplyRules} variant="outline" size="sm">
-              <Zap className="h-4 w-4 mr-2" />
+              <Zap className="mr-2 h-4 w-4" />
               Apply Rules
             </Button>
             <Button onClick={handlePredictiveAssign} variant="outline" size="sm">
-              <Target className="h-4 w-4 mr-2" />
+              <Target className="mr-2 h-4 w-4" />
               Predictive Assign
             </Button>
           </div>
@@ -356,11 +367,11 @@
           <Card>
             <CardHeader className="flex flex-row items-center justify-between space-y-0 pb-2">
               <CardTitle className="text-sm font-medium">Active Tags</CardTitle>
-              <LucideTag className="h-4 w-4 text-muted-foreground" />
+              <LucideTag className="text-muted-foreground h-4 w-4" />
             </CardHeader>
             <CardContent>
               <div className="text-2xl font-bold">{tags.length}</div>
-              <p className="text-xs text-muted-foreground">Tags available for assignment</p>
+              <p className="text-muted-foreground text-xs">Tags available for assignment</p>
             </CardContent>
           </Card>
           <Card>
@@ -370,7 +381,7 @@
             </CardHeader>
             <CardContent>
               <div className="text-2xl font-bold">{totalAssignments}</div>
-              <p className="text-xs text-muted-foreground">Total tag assignments recorded</p>
+              <p className="text-muted-foreground text-xs">Total tag assignments recorded</p>
             </CardContent>
           </Card>
           <Card>
@@ -379,18 +390,18 @@
             </CardHeader>
             <CardContent>
               <div className="text-2xl font-bold">{rules.length}</div>
-              <p className="text-xs text-muted-foreground">Keyword rules currently in place</p>
+              <p className="text-muted-foreground text-xs">Keyword rules currently in place</p>
             </CardContent>
           </Card>
-          {schemaMode === "core" && (
+          {schemaMode === 'core' && (
             <Card>
               <CardHeader className="flex flex-row items-center justify-between space-y-0 pb-2">
                 <CardTitle className="text-sm font-medium">Needs Enrichment</CardTitle>
-                <Sparkles className="h-4 w-4 text-muted-foreground" />
+                <Sparkles className="text-muted-foreground h-4 w-4" />
               </CardHeader>
               <CardContent>
                 <div className="text-2xl font-bold">{productsNeedingEnrichment.length}</div>
-                <p className="text-xs text-muted-foreground">Products with name = SKU</p>
+                <p className="text-muted-foreground text-xs">Products with name = SKU</p>
               </CardContent>
             </Card>
           )}
@@ -398,199 +409,19 @@
 
         {loading ? (
           <Card>
-            <CardContent className="py-10 text-center text-muted-foreground">Loading tag data…</CardContent>
+            <CardContent className="text-muted-foreground py-10 text-center">
+              Loading tag data…
+            </CardContent>
           </Card>
         ) : (
-<<<<<<< HEAD
           <Tabs defaultValue="tags" className="space-y-4">
             <TabsList>
               <TabsTrigger value="tags">Tag Management</TabsTrigger>
-              {schemaMode === "core" && (
+              {schemaMode === 'core' && (
                 <>
                   <TabsTrigger value="enrichment">Product Enrichment</TabsTrigger>
                   <TabsTrigger value="analytics">Analytics</TabsTrigger>
                 </>
-=======
-          <div className="grid gap-6 lg:grid-cols-2">
-            <Card>
-              <CardHeader>
-                <CardTitle className="flex items-center gap-2">
-                  <LucideTag className="h-5 w-5" />
-                  Create Tag
-                </CardTitle>
-                <CardDescription>Add tags to the shared library for quick assignment.</CardDescription>
-              </CardHeader>
-              <CardContent>
-                <form onSubmit={handleCreateTag} className="space-y-4">
-                  <div>
-                    <Label htmlFor="tagName">Tag Name</Label>
-                    <Input
-                      id="tagName"
-                      value={newTagName}
-                      onChange={(event) => setNewTagName(event.target.value)}
-                      placeholder="e.g., Summer Collection"
-                    />
-                  </div>
-                  <div>
-                    <Label htmlFor="tagType">Type</Label>
-                    <Select value={newTagType} onValueChange={(value: "seasonal" | "stock" | "custom") => setNewTagType(value)}>
-                      <SelectTrigger>
-                        <SelectValue placeholder="Select type" />
-                      </SelectTrigger>
-                      <SelectContent>
-                        <SelectItem value="custom">Custom</SelectItem>
-                        <SelectItem value="seasonal">Seasonal</SelectItem>
-                        <SelectItem value="stock">Stock</SelectItem>
-                      </SelectContent>
-                    </Select>
-                  </div>
-                  <Button type="submit" className="w-full">
-                    <Plus className="h-4 w-4 mr-2" />
-                    Create Tag
-                  </Button>
-                </form>
-              </CardContent>
-            </Card>
-
-            <Card>
-              <CardHeader>
-                <CardTitle>Manual Assignment</CardTitle>
-                <CardDescription>Select a product and apply an existing tag.</CardDescription>
-              </CardHeader>
-              <CardContent className="space-y-4">
-                <div>
-                  <Label htmlFor="product">Product</Label>
-                  <Select value={selectedProductId} onValueChange={setSelectedProductId}>
-                    <SelectTrigger>
-                      <SelectValue placeholder="Select product" />
-                    </SelectTrigger>
-                    <SelectContent className="max-h-64">
-                      {products.map((product) => {
-                        const value = schemaMode === "core" ? product.supplier_product_id ?? product.sku : product.sku
-                        return (
-                          <SelectItem key={value} value={value}>
-                            {product.sku} — {product.description}
-                          </SelectItem>
-                        )
-                      })}
-                    </SelectContent>
-                  </Select>
-                </div>
-                <div>
-                  <Label htmlFor="tag">Tag</Label>
-                  <Select value={selectedTag} onValueChange={setSelectedTag}>
-                    <SelectTrigger>
-                      <SelectValue placeholder="Select tag" />
-                    </SelectTrigger>
-                    <SelectContent>
-                      {tags.map((tag) => (
-                        <SelectItem key={tag.id} value={tag.id}>
-                          {tag.name}
-                        </SelectItem>
-                      ))}
-                    </SelectContent>
-                  </Select>
-                </div>
-                <Button onClick={handleAssignTag} className="w-full">
-                  Assign Tag
-                </Button>
-              </CardContent>
-            </Card>
-
-            <Card>
-              <CardHeader>
-                <CardTitle>Create Keyword Rule</CardTitle>
-                <CardDescription>Automatically add tags when keywords appear in product names.</CardDescription>
-              </CardHeader>
-              <CardContent>
-                <form onSubmit={handleCreateRule} className="space-y-4">
-                  <div>
-                    <Label htmlFor="keyword">Keyword</Label>
-                    <Input
-                      id="keyword"
-                      value={newRuleKeyword}
-                      onChange={(event) => setNewRuleKeyword(event.target.value)}
-                      placeholder="e.g., jacket"
-                    />
-                  </div>
-                  <div>
-                    <Label htmlFor="ruleTag">Tag</Label>
-                    <Select value={newRuleTagId} onValueChange={setNewRuleTagId}>
-                      <SelectTrigger>
-                        <SelectValue placeholder="Select tag" />
-                      </SelectTrigger>
-                      <SelectContent>
-                        {tags.map((tag) => (
-                          <SelectItem key={tag.id} value={tag.id}>
-                            {tag.name}
-                          </SelectItem>
-                        ))}
-                      </SelectContent>
-                    </Select>
-                  </div>
-                  <Button type="submit" className="w-full">
-                    Create Rule
-                  </Button>
-                </form>
-              </CardContent>
-            </Card>
-
-            <Card>
-              <CardHeader>
-                <CardTitle>Current Tags ({tags.length})</CardTitle>
-                <CardDescription>Tags with assignment counts.</CardDescription>
-              </CardHeader>
-              <CardContent>
-                <div className="flex flex-wrap gap-2">
-                  {tags.length === 0 ? (
-                    <p className="text-sm text-muted-foreground">
-                      No tags found. Create a tag to get started.
-                    </p>
-                  ) : (
-                    tags.map((tag) => (
-                      <Badge
-                        key={tag.id}
-                        variant={
-                          tag.type === "seasonal"
-                            ? "default"
-                            : tag.type === "stock"
-                              ? "secondary"
-                              : tag.type === "auto"
-                                ? "outline"
-                                : "default"
-                        }
-                      >
-                        {tag.name} • {tag.productCount}
-                      </Badge>
-                    ))
-                  )}
-                </div>
-              </CardContent>
-            </Card>
-          </div>
-        )}
-
-        <Card>
-          <CardHeader>
-            <CardTitle>Active Rules ({rules.length})</CardTitle>
-            <CardDescription>Keyword-based automation currently configured.</CardDescription>
-          </CardHeader>
-          <CardContent>
-            <div className="space-y-2">
-              {rules.length === 0 ? (
-                <p className="text-muted-foreground text-center py-4">No rules created yet.</p>
-              ) : (
-                rules.map((rule) => (
-                  <div key={rule.id} className="flex items-center justify-between p-3 border rounded-lg">
-                    <div className="flex items-center gap-3">
-                      <Badge variant="outline">{rule.kind}</Badge>
-                      <span className="font-medium">&ldquo;{rule.keyword}&rdquo;</span>
-                      <span className="text-muted-foreground">→</span>
-                      <Badge>{rule.tagName}</Badge>
-                    </div>
-                  </div>
-                ))
->>>>>>> 2a85ab4f
               )}
               <TabsTrigger value="rules">Rules</TabsTrigger>
             </TabsList>
@@ -612,13 +443,16 @@
                           <SelectValue placeholder="Select product" />
                         </SelectTrigger>
                         <SelectContent className="max-h-64">
-                          {products.map((product) => {
-                            const value = schemaMode === "core" ? product.supplier_product_id ?? product.supplier_sku : product.supplier_sku
+                          {products.map(product => {
+                            const value =
+                              schemaMode === 'core'
+                                ? (product.supplier_product_id ?? product.supplier_sku)
+                                : product.supplier_sku;
                             return (
                               <SelectItem key={value} value={value}>
                                 {product.supplier_sku} — {product.name_from_supplier}
                               </SelectItem>
-                            )
+                            );
                           })}
                         </SelectContent>
                       </Select>
@@ -630,7 +464,7 @@
                           <SelectValue placeholder="Select tag" />
                         </SelectTrigger>
                         <SelectContent>
-                          {tags.map((tag) => (
+                          {tags.map(tag => (
                             <SelectItem key={tag.id} value={tag.id}>
                               {tag.name}
                             </SelectItem>
@@ -652,21 +486,21 @@
                   <CardContent>
                     <div className="flex flex-wrap gap-2">
                       {tags.length === 0 ? (
-                        <p className="text-sm text-muted-foreground">
+                        <p className="text-muted-foreground text-sm">
                           No tags found. Create a tag to get started.
                         </p>
                       ) : (
-                        tags.map((tag) => (
+                        tags.map(tag => (
                           <Badge
                             key={tag.id}
                             variant={
-                              tag.type === "seasonal"
-                                ? "default"
-                                : tag.type === "stock"
-                                  ? "secondary"
-                                  : tag.type === "auto"
-                                    ? "outline"
-                                    : "default"
+                              tag.type === 'seasonal'
+                                ? 'default'
+                                : tag.type === 'stock'
+                                  ? 'secondary'
+                                  : tag.type === 'auto'
+                                    ? 'outline'
+                                    : 'default'
                             }
                           >
                             {tag.name} • {tag.productCount}
@@ -679,11 +513,11 @@
               </div>
             </TabsContent>
 
-            {schemaMode === "core" && (
+            {schemaMode === 'core' && (
               <>
                 <TabsContent value="enrichment" className="space-y-4">
                   <ProductEnrichmentPanel
-                    products={productsNeedingEnrichment.map((p) => ({
+                    products={productsNeedingEnrichment.map(p => ({
                       supplier_product_id: p.supplier_product_id!,
                       supplier_sku: p.supplier_sku,
                       name_from_supplier: p.name_from_supplier,
@@ -702,8 +536,9 @@
                       <CardDescription>View tag usage statistics and trends</CardDescription>
                     </CardHeader>
                     <CardContent>
-                      <div className="text-sm text-muted-foreground">
-                        Analytics dashboard coming soon. Use the API endpoint /api/tags/analytics for data.
+                      <div className="text-muted-foreground text-sm">
+                        Analytics dashboard coming soon. Use the API endpoint /api/tags/analytics
+                        for data.
                       </div>
                     </CardContent>
                   </Card>
@@ -716,7 +551,9 @@
                 <Card>
                   <CardHeader>
                     <CardTitle>Create Keyword Rule</CardTitle>
-                    <CardDescription>Automatically add tags when keywords appear in product names.</CardDescription>
+                    <CardDescription>
+                      Automatically add tags when keywords appear in product names.
+                    </CardDescription>
                   </CardHeader>
                   <CardContent>
                     <form onSubmit={handleCreateRule} className="space-y-4">
@@ -725,7 +562,7 @@
                         <Input
                           id="keyword"
                           value={newRuleKeyword}
-                          onChange={(event) => setNewRuleKeyword(event.target.value)}
+                          onChange={event => setNewRuleKeyword(event.target.value)}
                           placeholder="e.g., jacket"
                         />
                       </div>
@@ -736,7 +573,7 @@
                             <SelectValue placeholder="Select tag" />
                           </SelectTrigger>
                           <SelectContent>
-                            {tags.map((tag) => (
+                            {tags.map(tag => (
                               <SelectItem key={tag.id} value={tag.id}>
                                 {tag.name}
                               </SelectItem>
@@ -754,15 +591,22 @@
                 <Card>
                   <CardHeader>
                     <CardTitle>Active Rules ({rules.length})</CardTitle>
-                    <CardDescription>Keyword-based automation currently configured.</CardDescription>
+                    <CardDescription>
+                      Keyword-based automation currently configured.
+                    </CardDescription>
                   </CardHeader>
                   <CardContent>
                     <div className="space-y-2">
                       {rules.length === 0 ? (
-                        <p className="text-muted-foreground text-center py-4">No rules created yet.</p>
+                        <p className="text-muted-foreground py-4 text-center">
+                          No rules created yet.
+                        </p>
                       ) : (
-                        rules.map((rule) => (
-                          <div key={rule.id} className="flex items-center justify-between p-3 border rounded-lg">
+                        rules.map(rule => (
+                          <div
+                            key={rule.id}
+                            className="flex items-center justify-between rounded-lg border p-3"
+                          >
                             <div className="flex items-center gap-3">
                               <Badge variant="outline">{rule.kind}</Badge>
                               <span className="font-medium">&ldquo;{rule.keyword}&rdquo;</span>
@@ -788,5 +632,5 @@
         onComplete={fetchData}
       />
     </AppLayout>
-  )
+  );
 }