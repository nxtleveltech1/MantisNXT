import type { NextRequest} from 'next/server';
import { NextResponse } from 'next/server'
import { query, withTransaction } from '@/lib/database'
import { z } from 'zod'
import { CacheInvalidator } from '@/lib/cache/invalidation'

const supplierSchema = z.object({
  name: z.string().min(1, 'Supplier name is required'),
  email: z.string().email().optional(),
  phone: z.string().optional(),
  address: z.string().optional(),
  contact_person: z.string().optional(),
  website: z.string().url().optional(),
  tax_id: z.string().optional(),
  payment_terms: z.string().optional(),
  primary_category: z.string().optional(),
  geographic_region: z.string().optional(),
  preferred_supplier: z.boolean().default(false),
  bee_level: z.string().optional(),
  local_content_percentage: z.number().min(0).max(100).optional()
})

// ============================================================================
// OPTIMIZATION 1: Query Result Caching
// ============================================================================
const CACHE_TTL = 5 * 60 * 1000 // 5 minutes
const queryCache = new Map<string, { data: unknown; timestamp: number }>()

function getCacheKey(params: unknown): string {
  return JSON.stringify(params)
}

function getCached(key: string): unknown | null {
  const cached = queryCache.get(key)
  if (!cached) return null

  const age = Date.now() - cached.timestamp
  if (age > CACHE_TTL) {
    queryCache.delete(key)
    return null
  }

  return cached.data
}

function setCache(key: string, data: unknown): void {
  queryCache.set(key, { data, timestamp: Date.now() })

  // Limit cache size to 1000 entries
  if (queryCache.size > 1000) {
    const firstKey = queryCache.keys().next().value
    if (firstKey !== undefined) {
      queryCache.delete(firstKey)
    }
  }
}

// ============================================================================
// OPTIMIZATION 2: Optimized Query Builder
// ============================================================================
export async function GET(request: NextRequest) {
  try {
    const { searchParams } = new URL(request.url)

    // Extract query parameters
    const search = searchParams.get('search')
    const status = searchParams.get('status')?.split(',')
    const performanceTier = searchParams.get('performance_tier')?.split(',')
    const category = searchParams.get('category')?.split(',')
    const region = searchParams.get('region')?.split(',')
    const beeLevel = searchParams.get('bee_level')?.split(',')
    const preferredOnly = searchParams.get('preferred_only') === 'true'
    const minSpend = searchParams.get('min_spend')
    const maxSpend = searchParams.get('max_spend')
    const page = parseInt(searchParams.get('page') || '1')
    const limit = Math.min(parseInt(searchParams.get('limit') || '50'), 100) // Cap at 100
    const offset = (page - 1) * limit

    // Check cache first
    const cacheKey = getCacheKey({
      search, status, performanceTier, category, region, beeLevel,
      preferredOnly, minSpend, maxSpend, page, limit
    })
    const cached = getCached(cacheKey)
    if (cached) {
      return NextResponse.json(cached)
    }

    // ========================================================================
    // OPTIMIZATION 3: Use optimized view with pre-calculated metrics
    // ========================================================================
    const includeMetrics = searchParams.get('includeMetrics') === 'true'

    // Build optimized query using covering indexes
    let sql = `
      SELECT
        s.id,
        s.name,
        s.email,
        s.phone,
        s.contact_person,
        s.address,
        s.website,
        s.tax_id,
        s.primary_category,
        s.geographic_region,
        s.preferred_supplier,
        s.status,
        s.performance_tier,
        s.bee_level,
        s.spend_last_12_months,
        s.payment_terms,
        s.created_at,
        s.updated_at
        ${includeMetrics ? `, COUNT(i.id) as item_count, SUM(i.stock_qty * i.cost_price) as total_inventory_value` : ''}
      FROM public.suppliers s
      ${includeMetrics ? `LEFT JOIN inventory_items i ON s.id = i.supplier_id` : ''}
      WHERE 1=1
    `

    const queryParams: unknown[] = []
    let paramIndex = 1

    // ========================================================================
    // OPTIMIZATION 4: Use indexes efficiently - exact matches first
    // ========================================================================

    // Status filter - uses idx_suppliers_status
    if (status?.length) {
      if (status.length === 1) {
        sql += ` AND s.status = $${paramIndex}`
        queryParams.push(status[0])
      } else {
        sql += ` AND s.status = ANY($${paramIndex})`
        queryParams.push(status)
      }
      paramIndex++
    }

    // Preferred supplier filter - uses idx_suppliers_preferred
    if (preferredOnly) {
      sql += ` AND s.preferred_supplier = true`
    }

    // Performance tier filter - uses idx_suppliers_performance_tier
    if (performanceTier?.length) {
      sql += ` AND s.performance_tier = ANY($${paramIndex})`
      queryParams.push(performanceTier)
      paramIndex++
    }

    // Category filter - uses idx_suppliers_primary_category
    if (category?.length) {
      sql += ` AND s.primary_category = ANY($${paramIndex})`
      queryParams.push(category)
      paramIndex++
    }

    // Region filter - uses idx_suppliers_geographic_region
    if (region?.length) {
      sql += ` AND s.geographic_region = ANY($${paramIndex})`
      queryParams.push(region)
      paramIndex++
    }

    // BEE level filter - uses idx_suppliers_bee_level
    if (beeLevel?.length) {
      sql += ` AND s.bee_level = ANY($${paramIndex})`
      queryParams.push(beeLevel)
      paramIndex++
    }

    // ========================================================================
    // OPTIMIZATION 5: Full-text search instead of multiple ILIKE
    // ========================================================================
    if (search) {
      // Use GIN index for full-text search (much faster than ILIKE)
      sql += ` AND to_tsvector('english',
        s.name || ' ' ||
        COALESCE(s.email, '') || ' ' ||
        COALESCE(s.contact_person, '') || ' ' ||
        COALESCE(s.primary_category, '')
      ) @@ plainto_tsquery('english', $${paramIndex})`
      queryParams.push(search)
      paramIndex++
    }

    // Spend filters - uses idx_suppliers_spend_range
    if (minSpend) {
      sql += ` AND s.spend_last_12_months >= $${paramIndex}`
      queryParams.push(parseFloat(minSpend))
      paramIndex++
    }

    if (maxSpend) {
      sql += ` AND s.spend_last_12_months <= $${paramIndex}`
      queryParams.push(parseFloat(maxSpend))
      paramIndex++
    }

    // Group by if including metrics
    if (includeMetrics) {
      sql += ` GROUP BY s.id`
    }

    // Add ordering - uses idx_suppliers_status_name covering index
    const sortBy = searchParams.get('sortBy') || 'updated_at'
    const sortOrder = searchParams.get('sortOrder') || 'asc'
    const sortFields: { [key: string]: string } = {
      name: 's.name',
      email: 's.email',
      phone: 's.phone',
      contact_person: 's.contact_person',
      address: 's.address',
      website: 's.website',
      tax_id: 's.tax_id',
      primary_category: 's.primary_category',
      geographic_region: 's.geographic_region',
      preferred_supplier: 's.preferred_supplier',
      status: 's.status',
      performance_tier: 's.performance_tier',
      bee_level: 's.bee_level',
      spend_last_12_months: 's.spend_last_12_months',
      payment_terms: 's.payment_terms',
      created_at: 's.created_at',
      updated_at: 's.updated_at'
    }
    const sortColumn = sortFields[sortBy] || 's.updated_at'
    sql += ` ORDER BY ${sortColumn} ${sortOrder.toUpperCase()}`

    // Add pagination
    sql += ` LIMIT $${paramIndex} OFFSET $${paramIndex + 1}`
    queryParams.push(limit, offset)

    // ========================================================================
    // OPTIMIZATION 6: Single query for count using window function
    // This eliminates the second COUNT query entirely
    // ========================================================================
    const countOverQuery = sql.replace(
      'SELECT',
      'SELECT COUNT(*) OVER() AS full_count,'
    )

    // Execute optimized query
    const startTime = Date.now()
    const result = await query(countOverQuery, queryParams)
    const queryTime = Date.now() - startTime

    // Get total from first row (window function)
    const total = result.rows.length > 0 ? parseInt(result.rows[0].full_count) : 0

    // Remove full_count from results
    const cleanedRows = result.rows.map(row => {
      const { full_count, ...cleanRow } = row
      return cleanRow
    })

    const totalPages = Math.ceil(total / limit)

    const response = {
      success: true,
      data: cleanedRows,
      pagination: {
        page,
        limit,
        total,
        totalPages,
        hasNext: page < totalPages,
        hasPrev: page > 1
      },
      meta: {
        queryTime: `${queryTime}ms`,
        cached: false
      }
    }

    // Cache the response
    setCache(cacheKey, response)

    console.log(`✅ Suppliers query completed in ${queryTime}ms (${result.rows.length} rows)`)

    return NextResponse.json(response)

  } catch (error) {
    console.error('Error fetching suppliers:', error)
    return NextResponse.json(
      {
        success: false,
        error: 'Failed to fetch suppliers',
        details: error instanceof Error ? error.message : 'Unknown error'
      },
      { status: 500 }
    )
  }
}

// ============================================================================
// OPTIMIZATION 7: Batch insert with ON CONFLICT for upserts
// ============================================================================
export async function POST(request: NextRequest) {
  try {
    const body = await request.json()

    // Support both single and batch inserts
    const suppliers = Array.isArray(body) ? body : [body]

    if (suppliers.length > 100) {
      return NextResponse.json(
        { success: false, error: 'Maximum 100 suppliers per batch' },
        { status: 400 }
      )
    }

    const results: Record<string, unknown>[] = []
    const errors: Array<{ name: string; error: string }> = []

    // Use transaction for batch insert
    await withTransaction(async (client) => {

      for (const supplierData of suppliers) {
        try {
          const validatedData = supplierSchema.parse(supplierData)

          // Check for duplicate - use index scan
          const existingSupplier = await client.query(
            'SELECT supplier_id::text as id FROM core.supplier WHERE LOWER(name) = LOWER($1)',
            [validatedData.name]
          )

          if (existingSupplier.rows.length > 0) {
            errors.push({
              name: validatedData.name,
              error: 'Supplier with this name already exists'
            })
            continue
          }

          // Insert supplier
          const contactInfo = {
            primaryCategory: validatedData.primary_category,
            geographicRegion: validatedData.geographic_region,
            preferredSupplier: validatedData.preferred_supplier ?? false,
            beeLevel: validatedData.bee_level ?? null,
            localContentPercentage: validatedData.local_content_percentage ?? null,
            address: validatedData.address ?? null,
            status: 'active',
          }

          const contactPersonPayload = validatedData.contact_person
            ? {
                name: validatedData.contact_person,
                email: validatedData.email ?? null,
                phone: validatedData.phone ?? null,
              }
            : null

          const insertQuery = `
<<<<<<< HEAD
            INSERT INTO core.supplier (
              name,
              code,
              active,
              default_currency,
              payment_terms,
              payment_terms_days,
              contact_phone,
              contact_email,
              website,
              tax_number,
              contact_info,
              contact_person,
              created_at,
              updated_at
=======
            INSERT INTO public.suppliers (
              name, email, phone, address, contact_person, website, tax_id,
              payment_terms, primary_category, geographic_region, preferred_supplier,
              bee_level, local_content_percentage, status, performance_tier
>>>>>>> 2a85ab4f
            ) VALUES (
              $1, $2, true, $3, $4,
              $5, $6, $7, $8, $9,
              $10::jsonb, $11::jsonb, NOW(), NOW()
            ) RETURNING supplier_id::text as id, name
          `

          const insertResult = await client.query(insertQuery, [
            validatedData.name,
            validatedData.name,
            'ZAR',
            validatedData.payment_terms || 'Net 30',
            30,
            validatedData.phone ?? null,
            validatedData.email ?? null,
            validatedData.website ?? null,
            validatedData.tax_id ?? null,
            JSON.stringify(contactInfo),
            contactPersonPayload ? JSON.stringify(contactPersonPayload) : null,
          ])

          results.push(insertResult.rows[0])
        } catch (error) {
          errors.push({
            name: supplierData.name,
            error: error instanceof Error ? error.message : 'Unknown error'
          })
        }
      }

    })

    // Invalidate cache after successful creation
    queryCache.clear()
    if (results.length > 0) {
      CacheInvalidator.invalidateSupplier(results[0].id, results[0].name)
    }

    return NextResponse.json({
      success: true,
      data: results,
      errors: errors.length > 0 ? errors : undefined,
      message: `${results.length} supplier(s) created successfully${errors.length > 0 ? `, ${errors.length} failed` : ''}`
    })

  } catch (error) {
    console.error('Error creating supplier:', error)

    if (error instanceof z.ZodError) {
      return NextResponse.json(
        {
          success: false,
          error: 'Validation failed',
          details: error.issues.map(e => `${e.path.join('.')}: ${e.message}`)
        },
        { status: 400 }
      )
    }

    return NextResponse.json(
      {
        success: false,
        error: 'Failed to create supplier',
        details: error instanceof Error ? error.message : 'Unknown error'
      },
      { status: 500 }
    )
  }
}

// ============================================================================
// OPTIMIZATION 8: Cache invalidation endpoint
// ============================================================================
export async function DELETE(request: NextRequest) {
  const { searchParams } = new URL(request.url)
  const action = searchParams.get('action')

  if (action === 'clear-cache') {
    queryCache.clear()
    return NextResponse.json({
      success: true,
      message: 'Cache cleared successfully'
    })
  }

  return NextResponse.json(
    { success: false, error: 'Invalid action' },
    { status: 400 }
  )
}<|MERGE_RESOLUTION|>--- conflicted
+++ resolved
@@ -1,8 +1,8 @@
-import type { NextRequest} from 'next/server';
-import { NextResponse } from 'next/server'
-import { query, withTransaction } from '@/lib/database'
-import { z } from 'zod'
-import { CacheInvalidator } from '@/lib/cache/invalidation'
+import type { NextRequest } from 'next/server';
+import { NextResponse } from 'next/server';
+import { query, withTransaction } from '@/lib/database';
+import { z } from 'zod';
+import { CacheInvalidator } from '@/lib/cache/invalidation';
 
 const supplierSchema = z.object({
   name: z.string().min(1, 'Supplier name is required'),
@@ -17,40 +17,40 @@
   geographic_region: z.string().optional(),
   preferred_supplier: z.boolean().default(false),
   bee_level: z.string().optional(),
-  local_content_percentage: z.number().min(0).max(100).optional()
-})
+  local_content_percentage: z.number().min(0).max(100).optional(),
+});
 
 // ============================================================================
 // OPTIMIZATION 1: Query Result Caching
 // ============================================================================
-const CACHE_TTL = 5 * 60 * 1000 // 5 minutes
-const queryCache = new Map<string, { data: unknown; timestamp: number }>()
+const CACHE_TTL = 5 * 60 * 1000; // 5 minutes
+const queryCache = new Map<string, { data: unknown; timestamp: number }>();
 
 function getCacheKey(params: unknown): string {
-  return JSON.stringify(params)
+  return JSON.stringify(params);
 }
 
 function getCached(key: string): unknown | null {
-  const cached = queryCache.get(key)
-  if (!cached) return null
-
-  const age = Date.now() - cached.timestamp
+  const cached = queryCache.get(key);
+  if (!cached) return null;
+
+  const age = Date.now() - cached.timestamp;
   if (age > CACHE_TTL) {
-    queryCache.delete(key)
-    return null
+    queryCache.delete(key);
+    return null;
   }
 
-  return cached.data
+  return cached.data;
 }
 
 function setCache(key: string, data: unknown): void {
-  queryCache.set(key, { data, timestamp: Date.now() })
+  queryCache.set(key, { data, timestamp: Date.now() });
 
   // Limit cache size to 1000 entries
   if (queryCache.size > 1000) {
-    const firstKey = queryCache.keys().next().value
+    const firstKey = queryCache.keys().next().value;
     if (firstKey !== undefined) {
-      queryCache.delete(firstKey)
+      queryCache.delete(firstKey);
     }
   }
 }
@@ -60,36 +60,45 @@
 // ============================================================================
 export async function GET(request: NextRequest) {
   try {
-    const { searchParams } = new URL(request.url)
+    const { searchParams } = new URL(request.url);
 
     // Extract query parameters
-    const search = searchParams.get('search')
-    const status = searchParams.get('status')?.split(',')
-    const performanceTier = searchParams.get('performance_tier')?.split(',')
-    const category = searchParams.get('category')?.split(',')
-    const region = searchParams.get('region')?.split(',')
-    const beeLevel = searchParams.get('bee_level')?.split(',')
-    const preferredOnly = searchParams.get('preferred_only') === 'true'
-    const minSpend = searchParams.get('min_spend')
-    const maxSpend = searchParams.get('max_spend')
-    const page = parseInt(searchParams.get('page') || '1')
-    const limit = Math.min(parseInt(searchParams.get('limit') || '50'), 100) // Cap at 100
-    const offset = (page - 1) * limit
+    const search = searchParams.get('search');
+    const status = searchParams.get('status')?.split(',');
+    const performanceTier = searchParams.get('performance_tier')?.split(',');
+    const category = searchParams.get('category')?.split(',');
+    const region = searchParams.get('region')?.split(',');
+    const beeLevel = searchParams.get('bee_level')?.split(',');
+    const preferredOnly = searchParams.get('preferred_only') === 'true';
+    const minSpend = searchParams.get('min_spend');
+    const maxSpend = searchParams.get('max_spend');
+    const page = parseInt(searchParams.get('page') || '1');
+    const limit = Math.min(parseInt(searchParams.get('limit') || '50'), 100); // Cap at 100
+    const offset = (page - 1) * limit;
 
     // Check cache first
     const cacheKey = getCacheKey({
-      search, status, performanceTier, category, region, beeLevel,
-      preferredOnly, minSpend, maxSpend, page, limit
-    })
-    const cached = getCached(cacheKey)
+      search,
+      status,
+      performanceTier,
+      category,
+      region,
+      beeLevel,
+      preferredOnly,
+      minSpend,
+      maxSpend,
+      page,
+      limit,
+    });
+    const cached = getCached(cacheKey);
     if (cached) {
-      return NextResponse.json(cached)
+      return NextResponse.json(cached);
     }
 
     // ========================================================================
     // OPTIMIZATION 3: Use optimized view with pre-calculated metrics
     // ========================================================================
-    const includeMetrics = searchParams.get('includeMetrics') === 'true'
+    const includeMetrics = searchParams.get('includeMetrics') === 'true';
 
     // Build optimized query using covering indexes
     let sql = `
@@ -116,10 +125,10 @@
       FROM public.suppliers s
       ${includeMetrics ? `LEFT JOIN inventory_items i ON s.id = i.supplier_id` : ''}
       WHERE 1=1
-    `
-
-    const queryParams: unknown[] = []
-    let paramIndex = 1
+    `;
+
+    const queryParams: unknown[] = [];
+    let paramIndex = 1;
 
     // ========================================================================
     // OPTIMIZATION 4: Use indexes efficiently - exact matches first
@@ -128,46 +137,46 @@
     // Status filter - uses idx_suppliers_status
     if (status?.length) {
       if (status.length === 1) {
-        sql += ` AND s.status = $${paramIndex}`
-        queryParams.push(status[0])
+        sql += ` AND s.status = $${paramIndex}`;
+        queryParams.push(status[0]);
       } else {
-        sql += ` AND s.status = ANY($${paramIndex})`
-        queryParams.push(status)
+        sql += ` AND s.status = ANY($${paramIndex})`;
+        queryParams.push(status);
       }
-      paramIndex++
+      paramIndex++;
     }
 
     // Preferred supplier filter - uses idx_suppliers_preferred
     if (preferredOnly) {
-      sql += ` AND s.preferred_supplier = true`
+      sql += ` AND s.preferred_supplier = true`;
     }
 
     // Performance tier filter - uses idx_suppliers_performance_tier
     if (performanceTier?.length) {
-      sql += ` AND s.performance_tier = ANY($${paramIndex})`
-      queryParams.push(performanceTier)
-      paramIndex++
+      sql += ` AND s.performance_tier = ANY($${paramIndex})`;
+      queryParams.push(performanceTier);
+      paramIndex++;
     }
 
     // Category filter - uses idx_suppliers_primary_category
     if (category?.length) {
-      sql += ` AND s.primary_category = ANY($${paramIndex})`
-      queryParams.push(category)
-      paramIndex++
+      sql += ` AND s.primary_category = ANY($${paramIndex})`;
+      queryParams.push(category);
+      paramIndex++;
     }
 
     // Region filter - uses idx_suppliers_geographic_region
     if (region?.length) {
-      sql += ` AND s.geographic_region = ANY($${paramIndex})`
-      queryParams.push(region)
-      paramIndex++
+      sql += ` AND s.geographic_region = ANY($${paramIndex})`;
+      queryParams.push(region);
+      paramIndex++;
     }
 
     // BEE level filter - uses idx_suppliers_bee_level
     if (beeLevel?.length) {
-      sql += ` AND s.bee_level = ANY($${paramIndex})`
-      queryParams.push(beeLevel)
-      paramIndex++
+      sql += ` AND s.bee_level = ANY($${paramIndex})`;
+      queryParams.push(beeLevel);
+      paramIndex++;
     }
 
     // ========================================================================
@@ -180,32 +189,32 @@
         COALESCE(s.email, '') || ' ' ||
         COALESCE(s.contact_person, '') || ' ' ||
         COALESCE(s.primary_category, '')
-      ) @@ plainto_tsquery('english', $${paramIndex})`
-      queryParams.push(search)
-      paramIndex++
+      ) @@ plainto_tsquery('english', $${paramIndex})`;
+      queryParams.push(search);
+      paramIndex++;
     }
 
     // Spend filters - uses idx_suppliers_spend_range
     if (minSpend) {
-      sql += ` AND s.spend_last_12_months >= $${paramIndex}`
-      queryParams.push(parseFloat(minSpend))
-      paramIndex++
+      sql += ` AND s.spend_last_12_months >= $${paramIndex}`;
+      queryParams.push(parseFloat(minSpend));
+      paramIndex++;
     }
 
     if (maxSpend) {
-      sql += ` AND s.spend_last_12_months <= $${paramIndex}`
-      queryParams.push(parseFloat(maxSpend))
-      paramIndex++
+      sql += ` AND s.spend_last_12_months <= $${paramIndex}`;
+      queryParams.push(parseFloat(maxSpend));
+      paramIndex++;
     }
 
     // Group by if including metrics
     if (includeMetrics) {
-      sql += ` GROUP BY s.id`
+      sql += ` GROUP BY s.id`;
     }
 
     // Add ordering - uses idx_suppliers_status_name covering index
-    const sortBy = searchParams.get('sortBy') || 'updated_at'
-    const sortOrder = searchParams.get('sortOrder') || 'asc'
+    const sortBy = searchParams.get('sortBy') || 'updated_at';
+    const sortOrder = searchParams.get('sortOrder') || 'asc';
     const sortFields: { [key: string]: string } = {
       name: 's.name',
       email: 's.email',
@@ -223,39 +232,36 @@
       spend_last_12_months: 's.spend_last_12_months',
       payment_terms: 's.payment_terms',
       created_at: 's.created_at',
-      updated_at: 's.updated_at'
-    }
-    const sortColumn = sortFields[sortBy] || 's.updated_at'
-    sql += ` ORDER BY ${sortColumn} ${sortOrder.toUpperCase()}`
+      updated_at: 's.updated_at',
+    };
+    const sortColumn = sortFields[sortBy] || 's.updated_at';
+    sql += ` ORDER BY ${sortColumn} ${sortOrder.toUpperCase()}`;
 
     // Add pagination
-    sql += ` LIMIT $${paramIndex} OFFSET $${paramIndex + 1}`
-    queryParams.push(limit, offset)
+    sql += ` LIMIT $${paramIndex} OFFSET $${paramIndex + 1}`;
+    queryParams.push(limit, offset);
 
     // ========================================================================
     // OPTIMIZATION 6: Single query for count using window function
     // This eliminates the second COUNT query entirely
     // ========================================================================
-    const countOverQuery = sql.replace(
-      'SELECT',
-      'SELECT COUNT(*) OVER() AS full_count,'
-    )
+    const countOverQuery = sql.replace('SELECT', 'SELECT COUNT(*) OVER() AS full_count,');
 
     // Execute optimized query
-    const startTime = Date.now()
-    const result = await query(countOverQuery, queryParams)
-    const queryTime = Date.now() - startTime
+    const startTime = Date.now();
+    const result = await query(countOverQuery, queryParams);
+    const queryTime = Date.now() - startTime;
 
     // Get total from first row (window function)
-    const total = result.rows.length > 0 ? parseInt(result.rows[0].full_count) : 0
+    const total = result.rows.length > 0 ? parseInt(result.rows[0].full_count) : 0;
 
     // Remove full_count from results
     const cleanedRows = result.rows.map(row => {
-      const { full_count, ...cleanRow } = row
-      return cleanRow
-    })
-
-    const totalPages = Math.ceil(total / limit)
+      const { full_count, ...cleanRow } = row;
+      return cleanRow;
+    });
+
+    const totalPages = Math.ceil(total / limit);
 
     const response = {
       success: true,
@@ -266,31 +272,30 @@
         total,
         totalPages,
         hasNext: page < totalPages,
-        hasPrev: page > 1
+        hasPrev: page > 1,
       },
       meta: {
         queryTime: `${queryTime}ms`,
-        cached: false
-      }
-    }
+        cached: false,
+      },
+    };
 
     // Cache the response
-    setCache(cacheKey, response)
-
-    console.log(`✅ Suppliers query completed in ${queryTime}ms (${result.rows.length} rows)`)
-
-    return NextResponse.json(response)
-
+    setCache(cacheKey, response);
+
+    console.log(`✅ Suppliers query completed in ${queryTime}ms (${result.rows.length} rows)`);
+
+    return NextResponse.json(response);
   } catch (error) {
-    console.error('Error fetching suppliers:', error)
+    console.error('Error fetching suppliers:', error);
     return NextResponse.json(
       {
         success: false,
         error: 'Failed to fetch suppliers',
-        details: error instanceof Error ? error.message : 'Unknown error'
+        details: error instanceof Error ? error.message : 'Unknown error',
       },
       { status: 500 }
-    )
+    );
   }
 }
 
@@ -299,40 +304,39 @@
 // ============================================================================
 export async function POST(request: NextRequest) {
   try {
-    const body = await request.json()
+    const body = await request.json();
 
     // Support both single and batch inserts
-    const suppliers = Array.isArray(body) ? body : [body]
+    const suppliers = Array.isArray(body) ? body : [body];
 
     if (suppliers.length > 100) {
       return NextResponse.json(
         { success: false, error: 'Maximum 100 suppliers per batch' },
         { status: 400 }
-      )
-    }
-
-    const results: Record<string, unknown>[] = []
-    const errors: Array<{ name: string; error: string }> = []
+      );
+    }
+
+    const results: Record<string, unknown>[] = [];
+    const errors: Array<{ name: string; error: string }> = [];
 
     // Use transaction for batch insert
-    await withTransaction(async (client) => {
-
+    await withTransaction(async client => {
       for (const supplierData of suppliers) {
         try {
-          const validatedData = supplierSchema.parse(supplierData)
+          const validatedData = supplierSchema.parse(supplierData);
 
           // Check for duplicate - use index scan
           const existingSupplier = await client.query(
             'SELECT supplier_id::text as id FROM core.supplier WHERE LOWER(name) = LOWER($1)',
             [validatedData.name]
-          )
+          );
 
           if (existingSupplier.rows.length > 0) {
             errors.push({
               name: validatedData.name,
-              error: 'Supplier with this name already exists'
-            })
-            continue
+              error: 'Supplier with this name already exists',
+            });
+            continue;
           }
 
           // Insert supplier
@@ -344,7 +348,7 @@
             localContentPercentage: validatedData.local_content_percentage ?? null,
             address: validatedData.address ?? null,
             status: 'active',
-          }
+          };
 
           const contactPersonPayload = validatedData.contact_person
             ? {
@@ -352,10 +356,9 @@
                 email: validatedData.email ?? null,
                 phone: validatedData.phone ?? null,
               }
-            : null
+            : null;
 
           const insertQuery = `
-<<<<<<< HEAD
             INSERT INTO core.supplier (
               name,
               code,
@@ -371,18 +374,12 @@
               contact_person,
               created_at,
               updated_at
-=======
-            INSERT INTO public.suppliers (
-              name, email, phone, address, contact_person, website, tax_id,
-              payment_terms, primary_category, geographic_region, preferred_supplier,
-              bee_level, local_content_percentage, status, performance_tier
->>>>>>> 2a85ab4f
             ) VALUES (
               $1, $2, true, $3, $4,
               $5, $6, $7, $8, $9,
               $10::jsonb, $11::jsonb, NOW(), NOW()
             ) RETURNING supplier_id::text as id, name
-          `
+          `;
 
           const insertResult = await client.query(insertQuery, [
             validatedData.name,
@@ -396,54 +393,52 @@
             validatedData.tax_id ?? null,
             JSON.stringify(contactInfo),
             contactPersonPayload ? JSON.stringify(contactPersonPayload) : null,
-          ])
-
-          results.push(insertResult.rows[0])
+          ]);
+
+          results.push(insertResult.rows[0]);
         } catch (error) {
           errors.push({
             name: supplierData.name,
-            error: error instanceof Error ? error.message : 'Unknown error'
-          })
+            error: error instanceof Error ? error.message : 'Unknown error',
+          });
         }
       }
-
-    })
+    });
 
     // Invalidate cache after successful creation
-    queryCache.clear()
+    queryCache.clear();
     if (results.length > 0) {
-      CacheInvalidator.invalidateSupplier(results[0].id, results[0].name)
+      CacheInvalidator.invalidateSupplier(results[0].id, results[0].name);
     }
 
     return NextResponse.json({
       success: true,
       data: results,
       errors: errors.length > 0 ? errors : undefined,
-      message: `${results.length} supplier(s) created successfully${errors.length > 0 ? `, ${errors.length} failed` : ''}`
-    })
-
+      message: `${results.length} supplier(s) created successfully${errors.length > 0 ? `, ${errors.length} failed` : ''}`,
+    });
   } catch (error) {
-    console.error('Error creating supplier:', error)
+    console.error('Error creating supplier:', error);
 
     if (error instanceof z.ZodError) {
       return NextResponse.json(
         {
           success: false,
           error: 'Validation failed',
-          details: error.issues.map(e => `${e.path.join('.')}: ${e.message}`)
+          details: error.issues.map(e => `${e.path.join('.')}: ${e.message}`),
         },
         { status: 400 }
-      )
+      );
     }
 
     return NextResponse.json(
       {
         success: false,
         error: 'Failed to create supplier',
-        details: error instanceof Error ? error.message : 'Unknown error'
+        details: error instanceof Error ? error.message : 'Unknown error',
       },
       { status: 500 }
-    )
+    );
   }
 }
 
@@ -451,19 +446,16 @@
 // OPTIMIZATION 8: Cache invalidation endpoint
 // ============================================================================
 export async function DELETE(request: NextRequest) {
-  const { searchParams } = new URL(request.url)
-  const action = searchParams.get('action')
+  const { searchParams } = new URL(request.url);
+  const action = searchParams.get('action');
 
   if (action === 'clear-cache') {
-    queryCache.clear()
+    queryCache.clear();
     return NextResponse.json({
       success: true,
-      message: 'Cache cleared successfully'
-    })
+      message: 'Cache cleared successfully',
+    });
   }
 
-  return NextResponse.json(
-    { success: false, error: 'Invalid action' },
-    { status: 400 }
-  )
+  return NextResponse.json({ success: false, error: 'Invalid action' }, { status: 400 });
 }