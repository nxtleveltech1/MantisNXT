import type { NextRequest} from 'next/server';
import { NextResponse } from 'next/server'
import { query, withTransaction } from '@/lib/database'
import { z } from 'zod'

// Validation schemas
const CreatePricelistSchema = z.object({
  supplierId: z.string().min(1, 'Supplier ID is required'),
  name: z.string().min(1, 'Pricelist name is required'),
  description: z.string().optional(),
  effectiveFrom: z.string().min(1, 'Effective date is required'),
  effectiveTo: z.string().optional(),
  currency: z.string().default('USD'),
  items: z.array(z.object({
    sku: z.string().min(1, 'SKU is required'),
    supplierSku: z.string().optional(),
    unitPrice: z.number().min(0, 'Unit price must be non-negative'),
    minimumQuantity: z.number().min(1, 'Minimum quantity must be positive').optional(),
    maximumQuantity: z.number().optional(),
    leadTimeDays: z.number().min(0).optional(),
    notes: z.string().optional()
  })).min(1, 'At least one item is required'),
  isActive: z.boolean().default(true),
  version: z.string().optional(),
  replaceExisting: z.boolean().default(false)
})

const UpdatePricelistSchema = CreatePricelistSchema.partial().extend({
  id: z.string().min(1, 'Pricelist ID is required')
})

const SearchPricelistsSchema = z.object({
  supplierId: z.string().optional(),
  isActive: z.boolean().optional(),
  effectiveDate: z.string().optional(),
  currency: z.string().optional(),
  page: z.number().min(1).default(1),
  limit: z.number().min(1).max(100).default(20),
  sortBy: z.enum(['name', 'effectiveFrom', 'itemCount', 'lastUpdated']).optional(),
  sortOrder: z.enum(['asc', 'desc']).default('desc')
})

// Database query helpers
async function getPricelistsFromDB(params: unknown) {
  let sql = `
    SELECT
      p.id,
      p.supplier_id as "supplierId",
      s.name as "supplierName",
      p.name,
      p.description,
      p.effective_from as "effectiveFrom",
      p.effective_to as "effectiveTo",
      p.currency,
      p.is_active as "isActive",
      p.version,
      p.created_at as "createdAt",
      p.updated_at as "lastUpdated",
      p.created_by as "createdBy",
      p.approval_status as "approvalStatus",
      p.approved_by as "approvedBy",
      p.approved_at as "approvedAt",
      COUNT(pi.id) as "itemCount",
      COALESCE(SUM(pi.unit_price), 0) as "totalValue",
      COALESCE(AVG(pi.unit_price), 0) as "averagePrice"
    FROM supplier_pricelists p
<<<<<<< HEAD
    LEFT JOIN core.supplier s ON p.supplier_id = s.supplier_id::text
=======
    LEFT JOIN public.suppliers s ON p.supplier_id = s.id
>>>>>>> 2a85ab4f
    LEFT JOIN pricelist_items pi ON p.id = pi.pricelist_id
    WHERE 1=1
  `

  const queryParams: unknown[] = []
  let paramIndex = 1

  if (params.supplierId) {
    sql += ` AND p.supplier_id = $${paramIndex}`
    queryParams.push(params.supplierId)
    paramIndex++
  }

  if (params.isActive !== undefined) {
    sql += ` AND p.is_active = $${paramIndex}`
    queryParams.push(params.isActive)
    paramIndex++
  }

  if (params.effectiveDate) {
    sql += ` AND p.effective_from <= $${paramIndex} AND (p.effective_to IS NULL OR p.effective_to >= $${paramIndex})`
    queryParams.push(params.effectiveDate)
    paramIndex++
  }

  if (params.currency) {
    sql += ` AND p.currency = $${paramIndex}`
    queryParams.push(params.currency)
    paramIndex++
  }

  sql += ` GROUP BY p.id, s.name`

  // Add sorting
  const sortField = params.sortBy === 'name' ? 'p.name' :
                   params.sortBy === 'effectiveFrom' ? 'p.effective_from' :
                   params.sortBy === 'itemCount' ? 'COUNT(pi.id)' :
                   'p.updated_at'

  sql += ` ORDER BY ${sortField} ${params.sortOrder.toUpperCase()}`

  // Add pagination
  sql += ` LIMIT $${paramIndex} OFFSET $${paramIndex + 1}`
  queryParams.push(params.limit, (params.page - 1) * params.limit)

  const result = await query(sql, queryParams)
  return result.rows
}

async function getPricelistItemsFromDB(pricelistId: string) {
  const sql = `
    SELECT
      id,
      sku,
      supplier_sku as "supplierSku",
      unit_price as "unitPrice",
      minimum_quantity as "minimumQuantity",
      maximum_quantity as "maximumQuantity",
      lead_time_days as "leadTimeDays",
      notes
    FROM pricelist_items
    WHERE pricelist_id = $1
    ORDER BY sku
  `

  const result = await query(sql, [pricelistId])
  return result.rows
}

async function createPricelistInDB(data: unknown) {
  return await withTransaction(async (client) => {

    // Insert pricelist
    const pricelistQuery = `
      INSERT INTO supplier_pricelists (
        supplier_id, name, description, effective_from, effective_to,
        currency, is_active, version, created_by, approval_status
      ) VALUES ($1, $2, $3, $4, $5, $6, $7, $8, $9, 'pending')
      RETURNING *
    `

    const pricelistResult = await client.query(pricelistQuery, [
      data.supplierId,
      data.name,
      data.description || '',
      data.effectiveFrom,
      data.effectiveTo || null,
      data.currency,
      data.isActive,
      data.version || '1.0',
      'api_user@company.com'
    ])

    const pricelist = pricelistResult.rows[0]

    // Insert pricelist items
    const itemQueries = data.items.map((item: unknown, index: number) => {
      const itemQuery = `
        INSERT INTO pricelist_items (
          pricelist_id, sku, supplier_sku, unit_price, minimum_quantity,
          maximum_quantity, lead_time_days, notes
        ) VALUES ($1, $2, $3, $4, $5, $6, $7, $8)
        RETURNING id
      `

      return client.query(itemQuery, [
        pricelist.id,
        item.sku,
        item.supplierSku || null,
        item.unitPrice,
        item.minimumQuantity || 1,
        item.maximumQuantity || null,
        item.leadTimeDays || 7,
        item.notes || null
      ])
    })

    await Promise.all(itemQueries)

    return pricelist
  })
}

// GET /api/suppliers/pricelists - List pricelists with filtering
export async function GET(request: NextRequest) {
  try {
    const { searchParams } = new URL(request.url)

    const queryParams = {
      supplierId: searchParams.get('supplierId') || undefined,
      isActive: searchParams.get('isActive') === 'true' || undefined,
      effectiveDate: searchParams.get('effectiveDate') || undefined,
      currency: searchParams.get('currency') || undefined,
      page: parseInt(searchParams.get('page') || '1'),
      limit: parseInt(searchParams.get('limit') || '20'),
      sortBy: searchParams.get('sortBy') || undefined,
      sortOrder: searchParams.get('sortOrder') as 'asc' | 'desc' || 'desc'
    }

    const validatedParams = SearchPricelistsSchema.parse(queryParams)

    // Get pricelists from database
    const pricelists = await getPricelistsFromDB(validatedParams)

    // Get total count for pagination
    let countQuery = `
      SELECT COUNT(DISTINCT p.id) as total
      FROM supplier_pricelists p
<<<<<<< HEAD
      LEFT JOIN core.supplier s ON p.supplier_id = s.supplier_id::text
=======
      LEFT JOIN public.suppliers s ON p.supplier_id = s.id
>>>>>>> 2a85ab4f
      WHERE 1=1
    `

    const countParams: unknown[] = []
    let paramIndex = 1

    if (validatedParams.supplierId) {
      countQuery += ` AND p.supplier_id = $${paramIndex}`
      countParams.push(validatedParams.supplierId)
      paramIndex++
    }

    if (validatedParams.isActive !== undefined) {
      countQuery += ` AND p.is_active = $${paramIndex}`
      countParams.push(validatedParams.isActive)
      paramIndex++
    }

    if (validatedParams.effectiveDate) {
      countQuery += ` AND p.effective_from <= $${paramIndex} AND (p.effective_to IS NULL OR p.effective_to >= $${paramIndex})`
      countParams.push(validatedParams.effectiveDate)
      paramIndex++
    }

    if (validatedParams.currency) {
      countQuery += ` AND p.currency = $${paramIndex}`
      countParams.push(validatedParams.currency)
      paramIndex++
    }

    const countResult = await query(countQuery, countParams)
    const total = parseInt(countResult.rows[0].total)
    const totalPages = Math.ceil(total / validatedParams.limit)

    // Get items for each pricelist if requested
    const pricelistsWithItems = await Promise.all(
      pricelists.map(async (pricelist) => {
        const items = await getPricelistItemsFromDB(pricelist.id)
        return {
          ...pricelist,
          items,
          analytics: {
            utilizationRate: 0, // Would be calculated from purchase orders
            averageOrderValue: 0,
            topItemBySku: items[0]?.sku || '',
            priceVariance: 0,
            lastOrderDate: null
          }
        }
      })
    )

    // Calculate metrics from database
    const metricsQuery = `
      SELECT
        COUNT(DISTINCT p.id) as total_pricelists,
        COUNT(DISTINCT CASE WHEN p.is_active = true THEN p.id END) as active_pricelists,
        COUNT(pi.id) as total_items,
        COALESCE(SUM(pi.unit_price), 0) as total_value,
        COALESCE(AVG(pi.unit_price), 0) as average_price,
        json_object_agg(p.currency, currency_count) as currency_distribution
      FROM supplier_pricelists p
      LEFT JOIN pricelist_items pi ON p.id = pi.pricelist_id
      LEFT JOIN (
        SELECT currency, COUNT(*) as currency_count
        FROM supplier_pricelists
        GROUP BY currency
      ) currency_stats ON p.currency = currency_stats.currency
    `

    const metricsResult = await query(metricsQuery)
    const metrics = metricsResult.rows[0] || {
      total_pricelists: 0,
      active_pricelists: 0,
      total_items: 0,
      total_value: 0,
      average_price: 0,
      currency_distribution: {}
    }

    return NextResponse.json({
      success: true,
      data: pricelistsWithItems,
      pagination: {
        page: validatedParams.page,
        limit: validatedParams.limit,
        total,
        totalPages,
        hasNext: validatedParams.page < totalPages,
        hasPrev: validatedParams.page > 1
      },
      metrics: {
        totalPricelists: parseInt(metrics.total_pricelists),
        activePricelists: parseInt(metrics.active_pricelists),
        totalItems: parseInt(metrics.total_items),
        totalValue: parseFloat(metrics.total_value),
        averageItemsPerPricelist: parseInt(metrics.total_pricelists) > 0 ?
          parseInt(metrics.total_items) / parseInt(metrics.total_pricelists) : 0,
        currencyDistribution: metrics.currency_distribution || {}
      },
      filters: validatedParams
    })

  } catch (error) {
    console.error('Error fetching pricelists:', error)

    if (error instanceof z.ZodError) {
      return NextResponse.json({
        success: false,
        error: 'Invalid query parameters',
        details: error.issues
      }, { status: 400 })
    }

    return NextResponse.json({
      success: false,
      error: 'Internal server error'
    }, { status: 500 })
  }
}

// POST /api/suppliers/pricelists - Create new pricelist
export async function POST(request: NextRequest) {
  try {
    const body = await request.json()
    const validatedData = CreatePricelistSchema.parse(body)

    // Validate supplier exists
    const supplierCheck = await query(
<<<<<<< HEAD
      'SELECT supplier_id::text as id, name FROM core.supplier WHERE supplier_id::text = $1',
=======
      'SELECT id, name FROM public.suppliers WHERE id = $1',
>>>>>>> 2a85ab4f
      [validatedData.supplierId]
    )

    if (supplierCheck.rows.length === 0) {
      return NextResponse.json({
        success: false,
        error: 'Supplier not found'
      }, { status: 404 })
    }

    const supplier = supplierCheck.rows[0]

    // Check for duplicate name for the same supplier
    const existingCheck = await query(
      'SELECT id FROM supplier_pricelists WHERE supplier_id = $1 AND name = $2 AND is_active = true',
      [validatedData.supplierId, validatedData.name]
    )

    if (existingCheck.rows.length > 0 && !validatedData.replaceExisting) {
      return NextResponse.json({
        success: false,
        error: 'Active pricelist with this name already exists for this supplier',
        details: {
          name: validatedData.name,
          existingId: existingCheck.rows[0].id
        }
      }, { status: 409 })
    }

    // If replacing existing, deactivate the old one
    if (existingCheck.rows.length > 0 && validatedData.replaceExisting) {
      await query(
        'UPDATE supplier_pricelists SET is_active = false, updated_at = NOW() WHERE id = $1',
        [existingCheck.rows[0].id]
      )
    }

    // Create new pricelist in database
    const newPricelist = await createPricelistInDB({
      ...validatedData,
      supplierName: supplier.name
    })

    // Get the created pricelist with items
    const items = await getPricelistItemsFromDB(newPricelist.id)

    // Calculate metrics
    const totalValue = validatedData.items.reduce((sum, item) => sum + item.unitPrice, 0)
    const averagePrice = validatedData.items.length > 0 ? totalValue / validatedData.items.length : 0
    const estimatedLeadTime = validatedData.items.reduce((avg, item) =>
      avg + (item.leadTimeDays || 7), 0) / validatedData.items.length

    // Generate import summary
    const importSummary = {
      pricelistId: newPricelist.id,
      itemsImported: validatedData.items.length,
      totalValue,
      averagePrice,
      categories: [...new Set(validatedData.items.map(item => 'General'))].length,
      duplicatesFound: 0,
      validationIssues: 0,
      estimatedLeadTime,
      recommendations: [
        'Review pricing for competitive positioning',
        'Set up automated reorder points',
        'Consider volume discount negotiations'
      ]
    }

    const responseData = {
      ...newPricelist,
      supplierName: supplier.name,
      itemCount: validatedData.items.length,
      totalValue,
      averagePrice,
      items,
      analytics: {
        utilizationRate: 0,
        averageOrderValue: 0,
        topItemBySku: validatedData.items[0]?.sku || '',
        priceVariance: 0,
        lastOrderDate: null
      }
    }

    return NextResponse.json({
      success: true,
      data: responseData,
      importSummary,
      message: 'Pricelist created successfully'
    }, { status: 201 })

  } catch (error) {
    console.error('Error creating pricelist:', error)

    if (error instanceof z.ZodError) {
      return NextResponse.json({
        success: false,
        error: 'Invalid request data',
        details: error.issues
      }, { status: 400 })
    }

    return NextResponse.json({
      success: false,
      error: 'Internal server error'
    }, { status: 500 })
  }
}

// PUT /api/suppliers/pricelists - Update existing pricelist
export async function PUT(request: NextRequest) {
  try {
    const body = await request.json()
    const validatedData = UpdatePricelistSchema.parse(body)

    // Check if pricelist exists
    const existingCheck = await query(
      'SELECT * FROM supplier_pricelists WHERE id = $1',
      [validatedData.id]
    )

    if (existingCheck.rows.length === 0) {
      return NextResponse.json({
        success: false,
        error: 'Pricelist not found'
      }, { status: 404 })
    }

    const existingPricelist = existingCheck.rows[0]

    // Check for approval status - can't modify approved pricelists
    if (existingPricelist.approval_status === 'approved' && validatedData.isActive !== false) {
      return NextResponse.json({
        success: false,
        error: 'Cannot modify approved pricelist. Create a new version instead.'
      }, { status: 409 })
    }

    let updatedPricelist: unknown
    await withTransaction(async (client) => {

      // Update pricelist
      const updateFields = []
      const updateValues = []
      let paramIndex = 1

      if (validatedData.name !== undefined) {
        updateFields.push(`name = $${paramIndex}`)
        updateValues.push(validatedData.name)
        paramIndex++
      }

      if (validatedData.description !== undefined) {
        updateFields.push(`description = $${paramIndex}`)
        updateValues.push(validatedData.description)
        paramIndex++
      }

      if (validatedData.effectiveFrom !== undefined) {
        updateFields.push(`effective_from = $${paramIndex}`)
        updateValues.push(validatedData.effectiveFrom)
        paramIndex++
      }

      if (validatedData.effectiveTo !== undefined) {
        updateFields.push(`effective_to = $${paramIndex}`)
        updateValues.push(validatedData.effectiveTo)
        paramIndex++
      }

      if (validatedData.currency !== undefined) {
        updateFields.push(`currency = $${paramIndex}`)
        updateValues.push(validatedData.currency)
        paramIndex++
      }

      if (validatedData.isActive !== undefined) {
        updateFields.push(`is_active = $${paramIndex}`)
        updateValues.push(validatedData.isActive)
        paramIndex++
      }

      if (validatedData.items !== undefined) {
        // Increment version
        const versionParts = existingPricelist.version.split('.')
        const newVersion = `${versionParts[0]}.${parseInt(versionParts[1] || '0') + 1}`
        updateFields.push(`version = $${paramIndex}`)
        updateValues.push(newVersion)
        paramIndex++
      }

      updateFields.push(`updated_at = NOW()`)
      updateValues.push(validatedData.id)

      const updateQuery = `
        UPDATE supplier_pricelists
        SET ${updateFields.join(', ')}
        WHERE id = $${paramIndex}
        RETURNING *
      `

      const updateResult = await client.query(updateQuery, updateValues)
      updatedPricelist = updateResult.rows[0]

      // Update items if provided
      if (validatedData.items) {
        // Delete existing items
        await client.query('DELETE FROM pricelist_items WHERE pricelist_id = $1', [validatedData.id])

        // Insert new items
        const itemQueries = validatedData.items.map((item: unknown) => {
          const itemQuery = `
            INSERT INTO pricelist_items (
              pricelist_id, sku, supplier_sku, unit_price, minimum_quantity,
              maximum_quantity, lead_time_days, notes
            ) VALUES ($1, $2, $3, $4, $5, $6, $7, $8)
            RETURNING id
          `

          return client.query(itemQuery, [
            validatedData.id,
            item.sku,
            item.supplierSku || null,
            item.unitPrice,
            item.minimumQuantity || 1,
            item.maximumQuantity || null,
            item.leadTimeDays || 7,
            item.notes || null
          ])
        })

        await Promise.all(itemQueries)
      }

    })

    const items = await getPricelistItemsFromDB(validatedData.id)
    const responseData = {
      ...updatedPricelist,
      itemCount: items.length,
      items
    }

    return NextResponse.json({
      success: true,
      data: responseData,
      message: 'Pricelist updated successfully'
    })

  } catch (error) {
    console.error('Error updating pricelist:', error)

    if (error instanceof z.ZodError) {
      return NextResponse.json({
        success: false,
        error: 'Invalid request data',
        details: error.issues
      }, { status: 400 })
    }

    return NextResponse.json({
      success: false,
      error: 'Internal server error'
    }, { status: 500 })
  }
}

// DELETE /api/suppliers/pricelists - Delete pricelist
export async function DELETE(request: NextRequest) {
  try {
    const { searchParams } = new URL(request.url)
    const pricelistId = searchParams.get('id')

    if (!pricelistId) {
      return NextResponse.json({
        success: false,
        error: 'Pricelist ID is required'
      }, { status: 400 })
    }

    // Check if pricelist exists
    const pricelistCheck = await query(
      'SELECT * FROM supplier_pricelists WHERE id = $1',
      [pricelistId]
    )

    if (pricelistCheck.rows.length === 0) {
      return NextResponse.json({
        success: false,
        error: 'Pricelist not found'
      }, { status: 404 })
    }

    const pricelist = pricelistCheck.rows[0]

    // Check if pricelist is in use (has orders, etc.)
    const usageCheck = await query(`
      SELECT COUNT(*) as usage_count
      FROM purchase_order_items poi
      JOIN pricelist_items pi ON poi.item_sku = pi.sku
      WHERE pi.pricelist_id = $1
    `, [pricelistId])

    const usageCount = parseInt(usageCheck.rows[0].usage_count)

    if (usageCount > 0) {
      // Soft delete - mark as inactive instead of removing
      await query(`
        UPDATE supplier_pricelists
        SET is_active = false, updated_at = NOW()
        WHERE id = $1
      `, [pricelistId])

      return NextResponse.json({
        success: true,
        message: 'Pricelist deactivated (soft delete) due to existing usage',
        data: { id: pricelistId, action: 'deactivated' }
      })
    } else {
      // Hard delete - completely remove
      await withTransaction(async (client) => {

        // Delete pricelist items first
        await client.query('DELETE FROM pricelist_items WHERE pricelist_id = $1', [pricelistId])

        // Delete pricelist
        await client.query('DELETE FROM supplier_pricelists WHERE id = $1', [pricelistId])

      })

      return NextResponse.json({
        success: true,
        message: 'Pricelist deleted successfully',
        data: { id: pricelistId, action: 'deleted' }
      })
    }

  } catch (error) {
    console.error('Error deleting pricelist:', error)

    return NextResponse.json({
      success: false,
      error: 'Internal server error'
    }, { status: 500 })
  }
}<|MERGE_RESOLUTION|>--- conflicted
+++ resolved
@@ -1,7 +1,7 @@
-import type { NextRequest} from 'next/server';
-import { NextResponse } from 'next/server'
-import { query, withTransaction } from '@/lib/database'
-import { z } from 'zod'
+import type { NextRequest } from 'next/server';
+import { NextResponse } from 'next/server';
+import { query, withTransaction } from '@/lib/database';
+import { z } from 'zod';
 
 // Validation schemas
 const CreatePricelistSchema = z.object({
@@ -11,23 +11,27 @@
   effectiveFrom: z.string().min(1, 'Effective date is required'),
   effectiveTo: z.string().optional(),
   currency: z.string().default('USD'),
-  items: z.array(z.object({
-    sku: z.string().min(1, 'SKU is required'),
-    supplierSku: z.string().optional(),
-    unitPrice: z.number().min(0, 'Unit price must be non-negative'),
-    minimumQuantity: z.number().min(1, 'Minimum quantity must be positive').optional(),
-    maximumQuantity: z.number().optional(),
-    leadTimeDays: z.number().min(0).optional(),
-    notes: z.string().optional()
-  })).min(1, 'At least one item is required'),
+  items: z
+    .array(
+      z.object({
+        sku: z.string().min(1, 'SKU is required'),
+        supplierSku: z.string().optional(),
+        unitPrice: z.number().min(0, 'Unit price must be non-negative'),
+        minimumQuantity: z.number().min(1, 'Minimum quantity must be positive').optional(),
+        maximumQuantity: z.number().optional(),
+        leadTimeDays: z.number().min(0).optional(),
+        notes: z.string().optional(),
+      })
+    )
+    .min(1, 'At least one item is required'),
   isActive: z.boolean().default(true),
   version: z.string().optional(),
-  replaceExisting: z.boolean().default(false)
-})
+  replaceExisting: z.boolean().default(false),
+});
 
 const UpdatePricelistSchema = CreatePricelistSchema.partial().extend({
-  id: z.string().min(1, 'Pricelist ID is required')
-})
+  id: z.string().min(1, 'Pricelist ID is required'),
+});
 
 const SearchPricelistsSchema = z.object({
   supplierId: z.string().optional(),
@@ -37,8 +41,8 @@
   page: z.number().min(1).default(1),
   limit: z.number().min(1).max(100).default(20),
   sortBy: z.enum(['name', 'effectiveFrom', 'itemCount', 'lastUpdated']).optional(),
-  sortOrder: z.enum(['asc', 'desc']).default('desc')
-})
+  sortOrder: z.enum(['asc', 'desc']).default('desc'),
+});
 
 // Database query helpers
 async function getPricelistsFromDB(params: unknown) {
@@ -64,58 +68,58 @@
       COALESCE(SUM(pi.unit_price), 0) as "totalValue",
       COALESCE(AVG(pi.unit_price), 0) as "averagePrice"
     FROM supplier_pricelists p
-<<<<<<< HEAD
     LEFT JOIN core.supplier s ON p.supplier_id = s.supplier_id::text
-=======
-    LEFT JOIN public.suppliers s ON p.supplier_id = s.id
->>>>>>> 2a85ab4f
     LEFT JOIN pricelist_items pi ON p.id = pi.pricelist_id
     WHERE 1=1
-  `
-
-  const queryParams: unknown[] = []
-  let paramIndex = 1
+  `;
+
+  const queryParams: unknown[] = [];
+  let paramIndex = 1;
 
   if (params.supplierId) {
-    sql += ` AND p.supplier_id = $${paramIndex}`
-    queryParams.push(params.supplierId)
-    paramIndex++
+    sql += ` AND p.supplier_id = $${paramIndex}`;
+    queryParams.push(params.supplierId);
+    paramIndex++;
   }
 
   if (params.isActive !== undefined) {
-    sql += ` AND p.is_active = $${paramIndex}`
-    queryParams.push(params.isActive)
-    paramIndex++
+    sql += ` AND p.is_active = $${paramIndex}`;
+    queryParams.push(params.isActive);
+    paramIndex++;
   }
 
   if (params.effectiveDate) {
-    sql += ` AND p.effective_from <= $${paramIndex} AND (p.effective_to IS NULL OR p.effective_to >= $${paramIndex})`
-    queryParams.push(params.effectiveDate)
-    paramIndex++
+    sql += ` AND p.effective_from <= $${paramIndex} AND (p.effective_to IS NULL OR p.effective_to >= $${paramIndex})`;
+    queryParams.push(params.effectiveDate);
+    paramIndex++;
   }
 
   if (params.currency) {
-    sql += ` AND p.currency = $${paramIndex}`
-    queryParams.push(params.currency)
-    paramIndex++
+    sql += ` AND p.currency = $${paramIndex}`;
+    queryParams.push(params.currency);
+    paramIndex++;
   }
 
-  sql += ` GROUP BY p.id, s.name`
+  sql += ` GROUP BY p.id, s.name`;
 
   // Add sorting
-  const sortField = params.sortBy === 'name' ? 'p.name' :
-                   params.sortBy === 'effectiveFrom' ? 'p.effective_from' :
-                   params.sortBy === 'itemCount' ? 'COUNT(pi.id)' :
-                   'p.updated_at'
-
-  sql += ` ORDER BY ${sortField} ${params.sortOrder.toUpperCase()}`
+  const sortField =
+    params.sortBy === 'name'
+      ? 'p.name'
+      : params.sortBy === 'effectiveFrom'
+        ? 'p.effective_from'
+        : params.sortBy === 'itemCount'
+          ? 'COUNT(pi.id)'
+          : 'p.updated_at';
+
+  sql += ` ORDER BY ${sortField} ${params.sortOrder.toUpperCase()}`;
 
   // Add pagination
-  sql += ` LIMIT $${paramIndex} OFFSET $${paramIndex + 1}`
-  queryParams.push(params.limit, (params.page - 1) * params.limit)
-
-  const result = await query(sql, queryParams)
-  return result.rows
+  sql += ` LIMIT $${paramIndex} OFFSET $${paramIndex + 1}`;
+  queryParams.push(params.limit, (params.page - 1) * params.limit);
+
+  const result = await query(sql, queryParams);
+  return result.rows;
 }
 
 async function getPricelistItemsFromDB(pricelistId: string) {
@@ -132,15 +136,14 @@
     FROM pricelist_items
     WHERE pricelist_id = $1
     ORDER BY sku
-  `
-
-  const result = await query(sql, [pricelistId])
-  return result.rows
+  `;
+
+  const result = await query(sql, [pricelistId]);
+  return result.rows;
 }
 
 async function createPricelistInDB(data: unknown) {
-  return await withTransaction(async (client) => {
-
+  return await withTransaction(async client => {
     // Insert pricelist
     const pricelistQuery = `
       INSERT INTO supplier_pricelists (
@@ -148,7 +151,7 @@
         currency, is_active, version, created_by, approval_status
       ) VALUES ($1, $2, $3, $4, $5, $6, $7, $8, $9, 'pending')
       RETURNING *
-    `
+    `;
 
     const pricelistResult = await client.query(pricelistQuery, [
       data.supplierId,
@@ -159,10 +162,10 @@
       data.currency,
       data.isActive,
       data.version || '1.0',
-      'api_user@company.com'
-    ])
-
-    const pricelist = pricelistResult.rows[0]
+      'api_user@company.com',
+    ]);
+
+    const pricelist = pricelistResult.rows[0];
 
     // Insert pricelist items
     const itemQueries = data.items.map((item: unknown, index: number) => {
@@ -172,7 +175,7 @@
           maximum_quantity, lead_time_days, notes
         ) VALUES ($1, $2, $3, $4, $5, $6, $7, $8)
         RETURNING id
-      `
+      `;
 
       return client.query(itemQuery, [
         pricelist.id,
@@ -182,20 +185,20 @@
         item.minimumQuantity || 1,
         item.maximumQuantity || null,
         item.leadTimeDays || 7,
-        item.notes || null
-      ])
-    })
-
-    await Promise.all(itemQueries)
-
-    return pricelist
-  })
+        item.notes || null,
+      ]);
+    });
+
+    await Promise.all(itemQueries);
+
+    return pricelist;
+  });
 }
 
 // GET /api/suppliers/pricelists - List pricelists with filtering
 export async function GET(request: NextRequest) {
   try {
-    const { searchParams } = new URL(request.url)
+    const { searchParams } = new URL(request.url);
 
     const queryParams = {
       supplierId: searchParams.get('supplierId') || undefined,
@@ -205,61 +208,57 @@
       page: parseInt(searchParams.get('page') || '1'),
       limit: parseInt(searchParams.get('limit') || '20'),
       sortBy: searchParams.get('sortBy') || undefined,
-      sortOrder: searchParams.get('sortOrder') as 'asc' | 'desc' || 'desc'
-    }
-
-    const validatedParams = SearchPricelistsSchema.parse(queryParams)
+      sortOrder: (searchParams.get('sortOrder') as 'asc' | 'desc') || 'desc',
+    };
+
+    const validatedParams = SearchPricelistsSchema.parse(queryParams);
 
     // Get pricelists from database
-    const pricelists = await getPricelistsFromDB(validatedParams)
+    const pricelists = await getPricelistsFromDB(validatedParams);
 
     // Get total count for pagination
     let countQuery = `
       SELECT COUNT(DISTINCT p.id) as total
       FROM supplier_pricelists p
-<<<<<<< HEAD
       LEFT JOIN core.supplier s ON p.supplier_id = s.supplier_id::text
-=======
-      LEFT JOIN public.suppliers s ON p.supplier_id = s.id
->>>>>>> 2a85ab4f
       WHERE 1=1
-    `
-
-    const countParams: unknown[] = []
-    let paramIndex = 1
+    `;
+
+    const countParams: unknown[] = [];
+    let paramIndex = 1;
 
     if (validatedParams.supplierId) {
-      countQuery += ` AND p.supplier_id = $${paramIndex}`
-      countParams.push(validatedParams.supplierId)
-      paramIndex++
+      countQuery += ` AND p.supplier_id = $${paramIndex}`;
+      countParams.push(validatedParams.supplierId);
+      paramIndex++;
     }
 
     if (validatedParams.isActive !== undefined) {
-      countQuery += ` AND p.is_active = $${paramIndex}`
-      countParams.push(validatedParams.isActive)
-      paramIndex++
+      countQuery += ` AND p.is_active = $${paramIndex}`;
+      countParams.push(validatedParams.isActive);
+      paramIndex++;
     }
 
     if (validatedParams.effectiveDate) {
-      countQuery += ` AND p.effective_from <= $${paramIndex} AND (p.effective_to IS NULL OR p.effective_to >= $${paramIndex})`
-      countParams.push(validatedParams.effectiveDate)
-      paramIndex++
+      countQuery += ` AND p.effective_from <= $${paramIndex} AND (p.effective_to IS NULL OR p.effective_to >= $${paramIndex})`;
+      countParams.push(validatedParams.effectiveDate);
+      paramIndex++;
     }
 
     if (validatedParams.currency) {
-      countQuery += ` AND p.currency = $${paramIndex}`
-      countParams.push(validatedParams.currency)
-      paramIndex++
-    }
-
-    const countResult = await query(countQuery, countParams)
-    const total = parseInt(countResult.rows[0].total)
-    const totalPages = Math.ceil(total / validatedParams.limit)
+      countQuery += ` AND p.currency = $${paramIndex}`;
+      countParams.push(validatedParams.currency);
+      paramIndex++;
+    }
+
+    const countResult = await query(countQuery, countParams);
+    const total = parseInt(countResult.rows[0].total);
+    const totalPages = Math.ceil(total / validatedParams.limit);
 
     // Get items for each pricelist if requested
     const pricelistsWithItems = await Promise.all(
-      pricelists.map(async (pricelist) => {
-        const items = await getPricelistItemsFromDB(pricelist.id)
+      pricelists.map(async pricelist => {
+        const items = await getPricelistItemsFromDB(pricelist.id);
         return {
           ...pricelist,
           items,
@@ -268,11 +267,11 @@
             averageOrderValue: 0,
             topItemBySku: items[0]?.sku || '',
             priceVariance: 0,
-            lastOrderDate: null
-          }
-        }
+            lastOrderDate: null,
+          },
+        };
       })
-    )
+    );
 
     // Calculate metrics from database
     const metricsQuery = `
@@ -290,17 +289,17 @@
         FROM supplier_pricelists
         GROUP BY currency
       ) currency_stats ON p.currency = currency_stats.currency
-    `
-
-    const metricsResult = await query(metricsQuery)
+    `;
+
+    const metricsResult = await query(metricsQuery);
     const metrics = metricsResult.rows[0] || {
       total_pricelists: 0,
       active_pricelists: 0,
       total_items: 0,
       total_value: 0,
       average_price: 0,
-      currency_distribution: {}
-    }
+      currency_distribution: {},
+    };
 
     return NextResponse.json({
       success: true,
@@ -311,78 +310,87 @@
         total,
         totalPages,
         hasNext: validatedParams.page < totalPages,
-        hasPrev: validatedParams.page > 1
+        hasPrev: validatedParams.page > 1,
       },
       metrics: {
         totalPricelists: parseInt(metrics.total_pricelists),
         activePricelists: parseInt(metrics.active_pricelists),
         totalItems: parseInt(metrics.total_items),
         totalValue: parseFloat(metrics.total_value),
-        averageItemsPerPricelist: parseInt(metrics.total_pricelists) > 0 ?
-          parseInt(metrics.total_items) / parseInt(metrics.total_pricelists) : 0,
-        currencyDistribution: metrics.currency_distribution || {}
+        averageItemsPerPricelist:
+          parseInt(metrics.total_pricelists) > 0
+            ? parseInt(metrics.total_items) / parseInt(metrics.total_pricelists)
+            : 0,
+        currencyDistribution: metrics.currency_distribution || {},
       },
-      filters: validatedParams
-    })
-
+      filters: validatedParams,
+    });
   } catch (error) {
-    console.error('Error fetching pricelists:', error)
+    console.error('Error fetching pricelists:', error);
 
     if (error instanceof z.ZodError) {
-      return NextResponse.json({
+      return NextResponse.json(
+        {
+          success: false,
+          error: 'Invalid query parameters',
+          details: error.issues,
+        },
+        { status: 400 }
+      );
+    }
+
+    return NextResponse.json(
+      {
         success: false,
-        error: 'Invalid query parameters',
-        details: error.issues
-      }, { status: 400 })
-    }
-
-    return NextResponse.json({
-      success: false,
-      error: 'Internal server error'
-    }, { status: 500 })
+        error: 'Internal server error',
+      },
+      { status: 500 }
+    );
   }
 }
 
 // POST /api/suppliers/pricelists - Create new pricelist
 export async function POST(request: NextRequest) {
   try {
-    const body = await request.json()
-    const validatedData = CreatePricelistSchema.parse(body)
+    const body = await request.json();
+    const validatedData = CreatePricelistSchema.parse(body);
 
     // Validate supplier exists
     const supplierCheck = await query(
-<<<<<<< HEAD
       'SELECT supplier_id::text as id, name FROM core.supplier WHERE supplier_id::text = $1',
-=======
-      'SELECT id, name FROM public.suppliers WHERE id = $1',
->>>>>>> 2a85ab4f
       [validatedData.supplierId]
-    )
+    );
 
     if (supplierCheck.rows.length === 0) {
-      return NextResponse.json({
-        success: false,
-        error: 'Supplier not found'
-      }, { status: 404 })
-    }
-
-    const supplier = supplierCheck.rows[0]
+      return NextResponse.json(
+        {
+          success: false,
+          error: 'Supplier not found',
+        },
+        { status: 404 }
+      );
+    }
+
+    const supplier = supplierCheck.rows[0];
 
     // Check for duplicate name for the same supplier
     const existingCheck = await query(
       'SELECT id FROM supplier_pricelists WHERE supplier_id = $1 AND name = $2 AND is_active = true',
       [validatedData.supplierId, validatedData.name]
-    )
+    );
 
     if (existingCheck.rows.length > 0 && !validatedData.replaceExisting) {
-      return NextResponse.json({
-        success: false,
-        error: 'Active pricelist with this name already exists for this supplier',
-        details: {
-          name: validatedData.name,
-          existingId: existingCheck.rows[0].id
-        }
-      }, { status: 409 })
+      return NextResponse.json(
+        {
+          success: false,
+          error: 'Active pricelist with this name already exists for this supplier',
+          details: {
+            name: validatedData.name,
+            existingId: existingCheck.rows[0].id,
+          },
+        },
+        { status: 409 }
+      );
     }
 
     // If replacing existing, deactivate the old one
@@ -390,23 +398,25 @@
       await query(
         'UPDATE supplier_pricelists SET is_active = false, updated_at = NOW() WHERE id = $1',
         [existingCheck.rows[0].id]
-      )
+      );
     }
 
     // Create new pricelist in database
     const newPricelist = await createPricelistInDB({
       ...validatedData,
-      supplierName: supplier.name
-    })
+      supplierName: supplier.name,
+    });
 
     // Get the created pricelist with items
-    const items = await getPricelistItemsFromDB(newPricelist.id)
+    const items = await getPricelistItemsFromDB(newPricelist.id);
 
     // Calculate metrics
-    const totalValue = validatedData.items.reduce((sum, item) => sum + item.unitPrice, 0)
-    const averagePrice = validatedData.items.length > 0 ? totalValue / validatedData.items.length : 0
-    const estimatedLeadTime = validatedData.items.reduce((avg, item) =>
-      avg + (item.leadTimeDays || 7), 0) / validatedData.items.length
+    const totalValue = validatedData.items.reduce((sum, item) => sum + item.unitPrice, 0);
+    const averagePrice =
+      validatedData.items.length > 0 ? totalValue / validatedData.items.length : 0;
+    const estimatedLeadTime =
+      validatedData.items.reduce((avg, item) => avg + (item.leadTimeDays || 7), 0) /
+      validatedData.items.length;
 
     // Generate import summary
     const importSummary = {
@@ -421,9 +431,9 @@
       recommendations: [
         'Review pricing for competitive positioning',
         'Set up automated reorder points',
-        'Consider volume discount negotiations'
-      ]
-    }
+        'Consider volume discount negotiations',
+      ],
+    };
 
     const responseData = {
       ...newPricelist,
@@ -437,134 +447,148 @@
         averageOrderValue: 0,
         topItemBySku: validatedData.items[0]?.sku || '',
         priceVariance: 0,
-        lastOrderDate: null
-      }
-    }
-
-    return NextResponse.json({
-      success: true,
-      data: responseData,
-      importSummary,
-      message: 'Pricelist created successfully'
-    }, { status: 201 })
-
+        lastOrderDate: null,
+      },
+    };
+
+    return NextResponse.json(
+      {
+        success: true,
+        data: responseData,
+        importSummary,
+        message: 'Pricelist created successfully',
+      },
+      { status: 201 }
+    );
   } catch (error) {
-    console.error('Error creating pricelist:', error)
+    console.error('Error creating pricelist:', error);
 
     if (error instanceof z.ZodError) {
-      return NextResponse.json({
+      return NextResponse.json(
+        {
+          success: false,
+          error: 'Invalid request data',
+          details: error.issues,
+        },
+        { status: 400 }
+      );
+    }
+
+    return NextResponse.json(
+      {
         success: false,
-        error: 'Invalid request data',
-        details: error.issues
-      }, { status: 400 })
-    }
-
-    return NextResponse.json({
-      success: false,
-      error: 'Internal server error'
-    }, { status: 500 })
+        error: 'Internal server error',
+      },
+      { status: 500 }
+    );
   }
 }
 
 // PUT /api/suppliers/pricelists - Update existing pricelist
 export async function PUT(request: NextRequest) {
   try {
-    const body = await request.json()
-    const validatedData = UpdatePricelistSchema.parse(body)
+    const body = await request.json();
+    const validatedData = UpdatePricelistSchema.parse(body);
 
     // Check if pricelist exists
-    const existingCheck = await query(
-      'SELECT * FROM supplier_pricelists WHERE id = $1',
-      [validatedData.id]
-    )
+    const existingCheck = await query('SELECT * FROM supplier_pricelists WHERE id = $1', [
+      validatedData.id,
+    ]);
 
     if (existingCheck.rows.length === 0) {
-      return NextResponse.json({
-        success: false,
-        error: 'Pricelist not found'
-      }, { status: 404 })
-    }
-
-    const existingPricelist = existingCheck.rows[0]
+      return NextResponse.json(
+        {
+          success: false,
+          error: 'Pricelist not found',
+        },
+        { status: 404 }
+      );
+    }
+
+    const existingPricelist = existingCheck.rows[0];
 
     // Check for approval status - can't modify approved pricelists
     if (existingPricelist.approval_status === 'approved' && validatedData.isActive !== false) {
-      return NextResponse.json({
-        success: false,
-        error: 'Cannot modify approved pricelist. Create a new version instead.'
-      }, { status: 409 })
-    }
-
-    let updatedPricelist: unknown
-    await withTransaction(async (client) => {
-
+      return NextResponse.json(
+        {
+          success: false,
+          error: 'Cannot modify approved pricelist. Create a new version instead.',
+        },
+        { status: 409 }
+      );
+    }
+
+    let updatedPricelist: unknown;
+    await withTransaction(async client => {
       // Update pricelist
-      const updateFields = []
-      const updateValues = []
-      let paramIndex = 1
+      const updateFields = [];
+      const updateValues = [];
+      let paramIndex = 1;
 
       if (validatedData.name !== undefined) {
-        updateFields.push(`name = $${paramIndex}`)
-        updateValues.push(validatedData.name)
-        paramIndex++
+        updateFields.push(`name = $${paramIndex}`);
+        updateValues.push(validatedData.name);
+        paramIndex++;
       }
 
       if (validatedData.description !== undefined) {
-        updateFields.push(`description = $${paramIndex}`)
-        updateValues.push(validatedData.description)
-        paramIndex++
+        updateFields.push(`description = $${paramIndex}`);
+        updateValues.push(validatedData.description);
+        paramIndex++;
       }
 
       if (validatedData.effectiveFrom !== undefined) {
-        updateFields.push(`effective_from = $${paramIndex}`)
-        updateValues.push(validatedData.effectiveFrom)
-        paramIndex++
+        updateFields.push(`effective_from = $${paramIndex}`);
+        updateValues.push(validatedData.effectiveFrom);
+        paramIndex++;
       }
 
       if (validatedData.effectiveTo !== undefined) {
-        updateFields.push(`effective_to = $${paramIndex}`)
-        updateValues.push(validatedData.effectiveTo)
-        paramIndex++
+        updateFields.push(`effective_to = $${paramIndex}`);
+        updateValues.push(validatedData.effectiveTo);
+        paramIndex++;
       }
 
       if (validatedData.currency !== undefined) {
-        updateFields.push(`currency = $${paramIndex}`)
-        updateValues.push(validatedData.currency)
-        paramIndex++
+        updateFields.push(`currency = $${paramIndex}`);
+        updateValues.push(validatedData.currency);
+        paramIndex++;
       }
 
       if (validatedData.isActive !== undefined) {
-        updateFields.push(`is_active = $${paramIndex}`)
-        updateValues.push(validatedData.isActive)
-        paramIndex++
+        updateFields.push(`is_active = $${paramIndex}`);
+        updateValues.push(validatedData.isActive);
+        paramIndex++;
       }
 
       if (validatedData.items !== undefined) {
         // Increment version
-        const versionParts = existingPricelist.version.split('.')
-        const newVersion = `${versionParts[0]}.${parseInt(versionParts[1] || '0') + 1}`
-        updateFields.push(`version = $${paramIndex}`)
-        updateValues.push(newVersion)
-        paramIndex++
+        const versionParts = existingPricelist.version.split('.');
+        const newVersion = `${versionParts[0]}.${parseInt(versionParts[1] || '0') + 1}`;
+        updateFields.push(`version = $${paramIndex}`);
+        updateValues.push(newVersion);
+        paramIndex++;
       }
 
-      updateFields.push(`updated_at = NOW()`)
-      updateValues.push(validatedData.id)
+      updateFields.push(`updated_at = NOW()`);
+      updateValues.push(validatedData.id);
 
       const updateQuery = `
         UPDATE supplier_pricelists
         SET ${updateFields.join(', ')}
         WHERE id = $${paramIndex}
         RETURNING *
-      `
-
-      const updateResult = await client.query(updateQuery, updateValues)
-      updatedPricelist = updateResult.rows[0]
+      `;
+
+      const updateResult = await client.query(updateQuery, updateValues);
+      updatedPricelist = updateResult.rows[0];
 
       // Update items if provided
       if (validatedData.items) {
         // Delete existing items
-        await client.query('DELETE FROM pricelist_items WHERE pricelist_id = $1', [validatedData.id])
+        await client.query('DELETE FROM pricelist_items WHERE pricelist_id = $1', [
+          validatedData.id,
+        ]);
 
         // Insert new items
         const itemQueries = validatedData.items.map((item: unknown) => {
@@ -574,7 +598,7 @@
               maximum_quantity, lead_time_days, notes
             ) VALUES ($1, $2, $3, $4, $5, $6, $7, $8)
             RETURNING id
-          `
+          `;
 
           return client.query(itemQuery, [
             validatedData.id,
@@ -584,122 +608,137 @@
             item.minimumQuantity || 1,
             item.maximumQuantity || null,
             item.leadTimeDays || 7,
-            item.notes || null
-          ])
-        })
-
-        await Promise.all(itemQueries)
+            item.notes || null,
+          ]);
+        });
+
+        await Promise.all(itemQueries);
       }
-
-    })
-
-    const items = await getPricelistItemsFromDB(validatedData.id)
+    });
+
+    const items = await getPricelistItemsFromDB(validatedData.id);
     const responseData = {
       ...updatedPricelist,
       itemCount: items.length,
-      items
-    }
+      items,
+    };
 
     return NextResponse.json({
       success: true,
       data: responseData,
-      message: 'Pricelist updated successfully'
-    })
-
+      message: 'Pricelist updated successfully',
+    });
   } catch (error) {
-    console.error('Error updating pricelist:', error)
+    console.error('Error updating pricelist:', error);
 
     if (error instanceof z.ZodError) {
-      return NextResponse.json({
+      return NextResponse.json(
+        {
+          success: false,
+          error: 'Invalid request data',
+          details: error.issues,
+        },
+        { status: 400 }
+      );
+    }
+
+    return NextResponse.json(
+      {
         success: false,
-        error: 'Invalid request data',
-        details: error.issues
-      }, { status: 400 })
-    }
-
-    return NextResponse.json({
-      success: false,
-      error: 'Internal server error'
-    }, { status: 500 })
+        error: 'Internal server error',
+      },
+      { status: 500 }
+    );
   }
 }
 
 // DELETE /api/suppliers/pricelists - Delete pricelist
 export async function DELETE(request: NextRequest) {
   try {
-    const { searchParams } = new URL(request.url)
-    const pricelistId = searchParams.get('id')
+    const { searchParams } = new URL(request.url);
+    const pricelistId = searchParams.get('id');
 
     if (!pricelistId) {
-      return NextResponse.json({
-        success: false,
-        error: 'Pricelist ID is required'
-      }, { status: 400 })
+      return NextResponse.json(
+        {
+          success: false,
+          error: 'Pricelist ID is required',
+        },
+        { status: 400 }
+      );
     }
 
     // Check if pricelist exists
-    const pricelistCheck = await query(
-      'SELECT * FROM supplier_pricelists WHERE id = $1',
-      [pricelistId]
-    )
+    const pricelistCheck = await query('SELECT * FROM supplier_pricelists WHERE id = $1', [
+      pricelistId,
+    ]);
 
     if (pricelistCheck.rows.length === 0) {
-      return NextResponse.json({
-        success: false,
-        error: 'Pricelist not found'
-      }, { status: 404 })
-    }
-
-    const pricelist = pricelistCheck.rows[0]
+      return NextResponse.json(
+        {
+          success: false,
+          error: 'Pricelist not found',
+        },
+        { status: 404 }
+      );
+    }
+
+    const pricelist = pricelistCheck.rows[0];
 
     // Check if pricelist is in use (has orders, etc.)
-    const usageCheck = await query(`
+    const usageCheck = await query(
+      `
       SELECT COUNT(*) as usage_count
       FROM purchase_order_items poi
       JOIN pricelist_items pi ON poi.item_sku = pi.sku
       WHERE pi.pricelist_id = $1
-    `, [pricelistId])
-
-    const usageCount = parseInt(usageCheck.rows[0].usage_count)
+    `,
+      [pricelistId]
+    );
+
+    const usageCount = parseInt(usageCheck.rows[0].usage_count);
 
     if (usageCount > 0) {
       // Soft delete - mark as inactive instead of removing
-      await query(`
+      await query(
+        `
         UPDATE supplier_pricelists
         SET is_active = false, updated_at = NOW()
         WHERE id = $1
-      `, [pricelistId])
+      `,
+        [pricelistId]
+      );
 
       return NextResponse.json({
         success: true,
         message: 'Pricelist deactivated (soft delete) due to existing usage',
-        data: { id: pricelistId, action: 'deactivated' }
-      })
+        data: { id: pricelistId, action: 'deactivated' },
+      });
     } else {
       // Hard delete - completely remove
-      await withTransaction(async (client) => {
-
+      await withTransaction(async client => {
         // Delete pricelist items first
-        await client.query('DELETE FROM pricelist_items WHERE pricelist_id = $1', [pricelistId])
+        await client.query('DELETE FROM pricelist_items WHERE pricelist_id = $1', [pricelistId]);
 
         // Delete pricelist
-        await client.query('DELETE FROM supplier_pricelists WHERE id = $1', [pricelistId])
-
-      })
+        await client.query('DELETE FROM supplier_pricelists WHERE id = $1', [pricelistId]);
+      });
 
       return NextResponse.json({
         success: true,
         message: 'Pricelist deleted successfully',
-        data: { id: pricelistId, action: 'deleted' }
-      })
-    }
-
+        data: { id: pricelistId, action: 'deleted' },
+      });
+    }
   } catch (error) {
-    console.error('Error deleting pricelist:', error)
-
-    return NextResponse.json({
-      success: false,
-      error: 'Internal server error'
-    }, { status: 500 })
+    console.error('Error deleting pricelist:', error);
+
+    return NextResponse.json(
+      {
+        success: false,
+        error: 'Internal server error',
+      },
+      { status: 500 }
+    );
   }
 }