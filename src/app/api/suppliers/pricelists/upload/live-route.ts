--- conflicted
+++ resolved
@@ -3,14 +3,14 @@
  * Real-time integration with PostgreSQL for supplier price lists
  */
 
-import type { NextRequest} from 'next/server';
-import { NextResponse } from 'next/server'
-import { z } from 'zod'
-import * as XLSX from 'xlsx'
-import { query, withTransaction } from '@/lib/database'
-import { sppQuery } from '@/lib/database/spp-connection-manager'
-import { upsertSupplierProduct, setStock } from '@/services/ssot/inventoryService'
-import type { PoolClient } from 'pg'
+import type { NextRequest } from 'next/server';
+import { NextResponse } from 'next/server';
+import { z } from 'zod';
+import * as XLSX from 'xlsx';
+import { query, withTransaction } from '@/lib/database';
+import { sppQuery } from '@/lib/database/spp-connection-manager';
+import { upsertSupplierProduct, setStock } from '@/services/ssot/inventoryService';
+import type { PoolClient } from 'pg';
 
 type InventorySummaryRow = {
   sku: string;
@@ -20,9 +20,6 @@
   stock_qty: number | null;
 };
 
-type CategoryRow = { category: string | null };
-type BrandRow = { brand: string | null };
-
 type InventorySummaryRow = {
   sku: string;
   id: string;
@@ -40,8 +37,8 @@
   supplierId: z.string().uuid(),
   filename: z.string().min(1),
   fileSize: z.number().min(1),
-  totalRows: z.number().min(1)
-})
+  totalRows: z.number().min(1),
+});
 
 const FieldMappingSchema = z.object({
   sku: z.string().min(1, 'SKU mapping is required'),
@@ -62,8 +59,8 @@
   barcode: z.string().optional(),
   location: z.string().optional(),
   tags: z.string().optional(),
-  notes: z.string().optional()
-})
+  notes: z.string().optional(),
+});
 
 const ProcessUploadSchema = z.object({
   sessionId: z.string().min(1),
@@ -72,123 +69,141 @@
   conflictResolution: z.object({
     strategy: z.enum(['skip', 'update', 'merge', 'create_variant']),
     updateFields: z.array(z.string()).default([]),
-    preserveFields: z.array(z.string()).default([])
+    preserveFields: z.array(z.string()).default([]),
   }),
-  validationOptions: z.object({
-    skipEmptyRows: z.boolean().default(true),
-    validateSkus: z.boolean().default(true),
-    checkDuplicates: z.boolean().default(true),
-    validatePrices: z.boolean().default(true),
-    normalizeText: z.boolean().default(true),
-    createBackup: z.boolean().default(true)
-  }).default({}),
-  dryRun: z.boolean().default(false)
-})
+  validationOptions: z
+    .object({
+      skipEmptyRows: z.boolean().default(true),
+      validateSkus: z.boolean().default(true),
+      checkDuplicates: z.boolean().default(true),
+      validatePrices: z.boolean().default(true),
+      normalizeText: z.boolean().default(true),
+      createBackup: z.boolean().default(true),
+    })
+    .default({}),
+  dryRun: z.boolean().default(false),
+});
 
 interface UploadSession {
-  id: string
-  supplierId: string
-  supplierName: string
-  filename: string
-  fileSize: number
-  totalRows: number
-  processedRows: number
-  validRows: number
-  errorRows: number
-  warningRows: number
-  skippedRows: number
-  status: 'uploading' | 'mapping' | 'validating' | 'importing' | 'completed' | 'failed' | 'rollback'
-  progress: number
-  createdAt: Date
-  updatedAt: Date
-  completedAt?: Date
-  backupId?: string
-  fieldMappings?: Record<string, string>
-  validationResults?: ValidationResult
-  importResults?: ImportResult
+  id: string;
+  supplierId: string;
+  supplierName: string;
+  filename: string;
+  fileSize: number;
+  totalRows: number;
+  processedRows: number;
+  validRows: number;
+  errorRows: number;
+  warningRows: number;
+  skippedRows: number;
+  status:
+    | 'uploading'
+    | 'mapping'
+    | 'validating'
+    | 'importing'
+    | 'completed'
+    | 'failed'
+    | 'rollback';
+  progress: number;
+  createdAt: Date;
+  updatedAt: Date;
+  completedAt?: Date;
+  backupId?: string;
+  fieldMappings?: Record<string, string>;
+  validationResults?: ValidationResult;
+  importResults?: ImportResult;
 }
 
 interface ValidationIssue {
-  row: number
-  field: string
-  value: unknown
-  severity: 'error' | 'warning' | 'info'
-  message: string
-  suggestion?: string
-  autoFixAvailable?: boolean
+  row: number;
+  field: string;
+  value: unknown;
+  severity: 'error' | 'warning' | 'info';
+  message: string;
+  suggestion?: string;
+  autoFixAvailable?: boolean;
 }
 
 interface ProcessedRow {
-  id: string
-  rowNumber: number
-  originalData: Record<string, unknown>
-  mappedData: Record<string, unknown>
-  status: 'valid' | 'warning' | 'error' | 'skipped'
-  issues: ValidationIssue[]
-  action: 'create' | 'update' | 'skip'
-  existingRecord?: unknown
-  resolvedConflicts?: string[]
+  id: string;
+  rowNumber: number;
+  originalData: Record<string, unknown>;
+  mappedData: Record<string, unknown>;
+  status: 'valid' | 'warning' | 'error' | 'skipped';
+  issues: ValidationIssue[];
+  action: 'create' | 'update' | 'skip';
+  existingRecord?: unknown;
+  resolvedConflicts?: string[];
 }
 
 interface ValidationResult {
-  isValid: boolean
+  isValid: boolean;
   summary: {
-    totalRows: number
-    validRows: number
-    errorRows: number
-    warningRows: number
-    skippedRows: number
-    duplicatesFound: number
-    conflictsResolved: number
-    estimatedValue: number
-    categories: Set<string>
-    brands: Set<string>
-  }
-  issues: ValidationIssue[]
-  processedRows: ProcessedRow[]
-  recommendations: string[]
+    totalRows: number;
+    validRows: number;
+    errorRows: number;
+    warningRows: number;
+    skippedRows: number;
+    duplicatesFound: number;
+    conflictsResolved: number;
+    estimatedValue: number;
+    categories: Set<string>;
+    brands: Set<string>;
+  };
+  issues: ValidationIssue[];
+  processedRows: ProcessedRow[];
+  recommendations: string[];
 }
 
 interface ImportResult {
-  created: number
-  updated: number
-  skipped: number
-  errors: string[]
-  backupId?: string
+  created: number;
+  updated: number;
+  skipped: number;
+  errors: string[];
+  backupId?: string;
   summary: {
-    totalValue: number
-    newCategories: number
-    newBrands: number
-    affectedSuppliers: number
-  }
+    totalValue: number;
+    newCategories: number;
+    newBrands: number;
+    affectedSuppliers: number;
+  };
 }
 
 // GET /api/suppliers/pricelists/upload/live-route - Get upload session status
 export async function GET(request: NextRequest) {
   try {
-    const { searchParams } = new URL(request.url)
-    const sessionId = searchParams.get('sessionId')
+    const { searchParams } = new URL(request.url);
+    const sessionId = searchParams.get('sessionId');
 
     if (!sessionId) {
-      return NextResponse.json({
-        success: false,
-        error: 'Session ID is required'
-      }, { status: 400 })
+      return NextResponse.json(
+        {
+          success: false,
+          error: 'Session ID is required',
+        },
+        { status: 400 }
+      );
     }
 
     // Get session from database
-    const sessionResult = await query(`
+    const sessionResult = await query(
+      `
       SELECT * FROM upload_sessions WHERE id = $1
-    `, [sessionId])
+    `,
+      [sessionId]
+    );
 
     if (sessionResult.rows.length === 0) {
-      return NextResponse.json({
-        success: false,
-        error: 'Upload session not found'
-      }, { status: 404 })
-    }
-
-    const session = sessionResult.rows[0]
+      return NextResponse.json(
+        {
+          success: false,
+          error: 'Upload session not found',
+        },
+        { status: 404 }
+      );
+    }
+
+    const session = sessionResult.rows[0];
 
     return NextResponse.json({
       success: true,
@@ -196,75 +211,88 @@
         ...session,
         fieldMappings: session.field_mappings,
         validationResults: session.validation_results,
-        importResults: session.import_results
-      }
-    })
-
+        importResults: session.import_results,
+      },
+    });
   } catch (error) {
-    console.error('Error retrieving upload session:', error)
-    return NextResponse.json({
-      success: false,
-      error: 'Internal server error'
-    }, { status: 500 })
+    console.error('Error retrieving upload session:', error);
+    return NextResponse.json(
+      {
+        success: false,
+        error: 'Internal server error',
+      },
+      { status: 500 }
+    );
   }
 }
 
 // POST /api/suppliers/pricelists/upload/live-route - Create upload session or process upload
 export async function POST(request: NextRequest) {
   try {
-    const contentType = request.headers.get('content-type')
+    const contentType = request.headers.get('content-type');
 
     // Handle file upload (multipart/form-data)
     if (contentType?.includes('multipart/form-data')) {
-      return handleFileUpload(request)
+      return handleFileUpload(request);
     }
 
     // Handle upload processing (application/json)
-    return handleUploadProcessing(request)
-
+    return handleUploadProcessing(request);
   } catch (error) {
-    console.error('Error in upload handler:', error)
-    return NextResponse.json({
-      success: false,
-      error: 'Upload operation failed',
-      details: error instanceof Error ? error.message : 'Unknown error'
-    }, { status: 500 })
+    console.error('Error in upload handler:', error);
+    return NextResponse.json(
+      {
+        success: false,
+        error: 'Upload operation failed',
+        details: error instanceof Error ? error.message : 'Unknown error',
+      },
+      { status: 500 }
+    );
   }
 }
 
 // Handle file upload and create session
 async function handleFileUpload(request: NextRequest): Promise<NextResponse> {
-  const formData = await request.formData()
-  const file = formData.get('file') as File
-  const supplierId = formData.get('supplierId') as string
+  const formData = await request.formData();
+  const file = formData.get('file') as File;
+  const supplierId = formData.get('supplierId') as string;
 
   if (!file || !supplierId) {
-    return NextResponse.json({
-      success: false,
-      error: 'File and supplier ID are required'
-    }, { status: 400 })
+    return NextResponse.json(
+      {
+        success: false,
+        error: 'File and supplier ID are required',
+      },
+      { status: 400 }
+    );
   }
 
   // Validate file type and size
   const allowedTypes = [
     'application/vnd.openxmlformats-officedocument.spreadsheetml.sheet',
     'application/vnd.ms-excel',
-    'text/csv'
-  ]
+    'text/csv',
+  ];
 
   if (!allowedTypes.includes(file.type)) {
-    return NextResponse.json({
-      success: false,
-      error: 'Invalid file type. Please upload Excel (.xlsx, .xls) or CSV files only'
-    }, { status: 400 })
-  }
-
-  const maxSize = 25 * 1024 * 1024 // 25MB
+    return NextResponse.json(
+      {
+        success: false,
+        error: 'Invalid file type. Please upload Excel (.xlsx, .xls) or CSV files only',
+      },
+      { status: 400 }
+    );
+  }
+
+  const maxSize = 25 * 1024 * 1024; // 25MB
   if (file.size > maxSize) {
-    return NextResponse.json({
-      success: false,
-      error: 'File size exceeds 25MB limit'
-    }, { status: 400 })
+    return NextResponse.json(
+      {
+        success: false,
+        error: 'File size exceeds 25MB limit',
+      },
+      { status: 400 }
+    );
   }
 
   try {
@@ -272,78 +300,94 @@
     const supplierResult = await query(
       'SELECT name, contact_email AS email FROM core.supplier WHERE supplier_id::text = $1',
       [supplierId]
-    )
+    );
 
     if (supplierResult.rows.length === 0) {
-      return NextResponse.json({
-        success: false,
-        error: 'Supplier not found'
-      }, { status: 404 })
-    }
-
-    const supplier = supplierResult.rows[0]
+      return NextResponse.json(
+        {
+          success: false,
+          error: 'Supplier not found',
+        },
+        { status: 404 }
+      );
+    }
+
+    const supplier = supplierResult.rows[0];
 
     // Process file
-    const arrayBuffer = await file.arrayBuffer()
-    let data: unknown[][]
-    let headers: string[]
+    const arrayBuffer = await file.arrayBuffer();
+    let data: unknown[][];
+    let headers: string[];
 
     if (file.type === 'text/csv') {
       // Handle CSV
-      const text = new TextDecoder().decode(arrayBuffer)
-      const lines = text.split('\n').filter(line => line.trim())
+      const text = new TextDecoder().decode(arrayBuffer);
+      const lines = text.split('\n').filter(line => line.trim());
       data = lines.map(line =>
         line.split(',').map(cell => cell.trim().replace(/^["']|["']$/g, ''))
-      )
-      headers = data[0]
-      data = data.slice(1)
+      );
+      headers = data[0];
+      data = data.slice(1);
     } else {
       // Handle Excel
-      const workbook = XLSX.read(arrayBuffer, { type: 'array' })
-      const worksheet = workbook.Sheets[workbook.SheetNames[0]]
-      const jsonData = XLSX.utils.sheet_to_json(worksheet, { header: 1 })
+      const workbook = XLSX.read(arrayBuffer, { type: 'array' });
+      const worksheet = workbook.Sheets[workbook.SheetNames[0]];
+      const jsonData = XLSX.utils.sheet_to_json(worksheet, { header: 1 });
 
       if (jsonData.length < 2) {
-        return NextResponse.json({
-          success: false,
-          error: 'File must contain at least a header row and one data row'
-        }, { status: 400 })
+        return NextResponse.json(
+          {
+            success: false,
+            error: 'File must contain at least a header row and one data row',
+          },
+          { status: 400 }
+        );
       }
 
-      headers = jsonData[0] as string[]
+      headers = jsonData[0] as string[];
       data = jsonData
         .slice(1)
-        .filter((row): row is unknown[] => Array.isArray(row) && row.some(cell => cell !== null && cell !== undefined && cell !== ''))
-        .map(row => row as unknown[])
+        .filter(
+          (row): row is unknown[] =>
+            Array.isArray(row) &&
+            row.some(cell => cell !== null && cell !== undefined && cell !== '')
+        )
+        .map(row => row as unknown[]);
     }
 
     // Create upload session in database
-    const sessionId = `session_${Date.now()}_${Math.random().toString(36).substr(2, 9)}`
-
-    await query(`
+    const sessionId = `session_${Date.now()}_${Math.random().toString(36).substr(2, 9)}`;
+
+    await query(
+      `
       INSERT INTO upload_sessions (
         id, supplier_id, supplier_name, filename, file_size, total_rows,
         status, progress, headers, sample_data, created_at, updated_at
       ) VALUES ($1, $2, $3, $4, $5, $6, 'uploading', 100, $7, $8, NOW(), NOW())
-    `, [
-      sessionId,
-      supplierId,
-      supplier.name,
-      file.name,
-      file.size,
-      data.length,
-      JSON.stringify(headers),
-      JSON.stringify(data.slice(0, 5)) // First 5 rows for preview
-    ])
+    `,
+      [
+        sessionId,
+        supplierId,
+        supplier.name,
+        file.name,
+        file.size,
+        data.length,
+        JSON.stringify(headers),
+        JSON.stringify(data.slice(0, 5)), // First 5 rows for preview
+      ]
+    );
 
     // Store complete file data temporarily
-    await query(`
+    await query(
+      `
       INSERT INTO upload_temp_data (session_id, data, created_at)
       VALUES ($1, $2, NOW())
-    `, [sessionId, JSON.stringify({ headers, data })])
+    `,
+      [sessionId, JSON.stringify({ headers, data })]
+    );
 
     // Generate automatic field mappings
-    const autoMappings = generateAutoMappings(headers)
+    const autoMappings = generateAutoMappings(headers);
 
     return NextResponse.json({
       success: true,
@@ -352,67 +396,71 @@
         supplier: {
           id: supplierId,
           name: supplier.name,
-          email: supplier.email
+          email: supplier.email,
         },
         file: {
           name: file.name,
           size: file.size,
-          totalRows: data.length
+          totalRows: data.length,
         },
         headers,
         sampleData: data.slice(0, 5),
         autoMappings,
-        mappingConfidence: calculateMappingConfidence(autoMappings, headers)
+        mappingConfidence: calculateMappingConfidence(autoMappings, headers),
       },
-      message: 'File uploaded successfully'
-    })
-
+      message: 'File uploaded successfully',
+    });
   } catch (error) {
-    console.error('File processing error:', error)
-    return NextResponse.json({
-      success: false,
-      error: 'Failed to process file',
-      details: error instanceof Error ? error.message : 'Unknown error'
-    }, { status: 400 })
+    console.error('File processing error:', error);
+    return NextResponse.json(
+      {
+        success: false,
+        error: 'Failed to process file',
+        details: error instanceof Error ? error.message : 'Unknown error',
+      },
+      { status: 400 }
+    );
   }
 }
 
 // Handle upload processing with validation and conflict resolution
 async function handleUploadProcessing(request: NextRequest): Promise<NextResponse> {
-  const body = await request.json()
-  const validatedData = ProcessUploadSchema.parse(body)
-
-  return await withTransaction(async (client) => {
+  const body = await request.json();
+  const validatedData = ProcessUploadSchema.parse(body);
+
+  return await withTransaction(async client => {
     // Get session from database
-    const sessionResult = await client.query(
-      'SELECT * FROM upload_sessions WHERE id = $1',
-      [validatedData.sessionId]
-    )
+    const sessionResult = await client.query('SELECT * FROM upload_sessions WHERE id = $1', [
+      validatedData.sessionId,
+    ]);
 
     if (sessionResult.rows.length === 0) {
-      throw new Error('Upload session not found')
-    }
-
-    const session = sessionResult.rows[0]
+      throw new Error('Upload session not found');
+    }
+
+    const session = sessionResult.rows[0];
 
     // Get file data
     const fileDataResult = await client.query(
       'SELECT data FROM upload_temp_data WHERE session_id = $1',
       [validatedData.sessionId]
-    )
+    );
 
     if (fileDataResult.rows.length === 0) {
-      throw new Error('File data not found')
-    }
-
-    const fileData = JSON.parse(fileDataResult.rows[0].data)
+      throw new Error('File data not found');
+    }
+
+    const fileData = JSON.parse(fileDataResult.rows[0].data);
 
     // Update session status
-    await client.query(`
+    await client.query(
+      `
       UPDATE upload_sessions
       SET status = 'validating', progress = 10, field_mappings = $2, updated_at = NOW()
       WHERE id = $1
-    `, [validatedData.sessionId, JSON.stringify(validatedData.fieldMappings)])
+    `,
+      [validatedData.sessionId, JSON.stringify(validatedData.fieldMappings)]
+    );
 
     // Process and validate data
     const validationResult = await processAndValidateData(
@@ -422,44 +470,54 @@
       validatedData.conflictResolution,
       validatedData.validationOptions,
       client
-    )
+    );
 
     // Update session with validation results
-    await client.query(`
+    await client.query(
+      `
       UPDATE upload_sessions
       SET validation_results = $2, valid_rows = $3, error_rows = $4,
           warning_rows = $5, skipped_rows = $6, progress = 75, status = 'importing', updated_at = NOW()
       WHERE id = $1
-    `, [
-      validatedData.sessionId,
-      JSON.stringify(validationResult),
-      validationResult.summary.validRows,
-      validationResult.summary.errorRows,
-      validationResult.summary.warningRows,
-      validationResult.summary.skippedRows
-    ])
+    `,
+      [
+        validatedData.sessionId,
+        JSON.stringify(validationResult),
+        validationResult.summary.validRows,
+        validationResult.summary.errorRows,
+        validationResult.summary.warningRows,
+        validationResult.summary.skippedRows,
+      ]
+    );
 
     // If dry run, return validation results without importing
     if (validatedData.dryRun) {
-      await client.query(`
+      await client.query(
+        `
         UPDATE upload_sessions SET status = 'validating', progress = 50, updated_at = NOW() WHERE id = $1
-      `, [validatedData.sessionId])
+      `,
+        [validatedData.sessionId]
+      );
 
       return NextResponse.json({
         success: true,
         data: {
           sessionId: validatedData.sessionId,
           validationResult,
-          dryRun: true
+          dryRun: true,
         },
-        message: 'Validation completed (dry run)'
-      })
+        message: 'Validation completed (dry run)',
+      });
     }
 
     // Create backup before importing
-    let backupId: string | undefined
+    let backupId: string | undefined;
     if (validatedData.validationOptions.createBackup) {
-      backupId = await createBackup(client, validatedData.sessionId, validationResult.processedRows)
+      backupId = await createBackup(
+        client,
+        validatedData.sessionId,
+        validationResult.processedRows
+      );
     }
 
     // Import data to inventory
@@ -468,28 +526,29 @@
       validationResult.processedRows,
       validatedData.conflictResolution,
       validatedData.supplierId
-    )
+    );
 
     await recordPricelistUploadInSpp({
       supplierId: validatedData.supplierId,
       session,
       processedRows: validationResult.processedRows,
-    })
+    });
 
     // Update session completion
-    await client.query(`
+    await client.query(
+      `
       UPDATE upload_sessions
       SET status = 'completed', progress = 100, completed_at = NOW(),
           backup_id = $2, import_results = $3, updated_at = NOW()
       WHERE id = $1
-    `, [
+    `,
+      [validatedData.sessionId, backupId, JSON.stringify(importResult)]
+    );
+
+    // Clean up temporary data
+    await client.query('DELETE FROM upload_temp_data WHERE session_id = $1', [
       validatedData.sessionId,
-      backupId,
-      JSON.stringify(importResult)
-    ])
-
-    // Clean up temporary data
-    await client.query('DELETE FROM upload_temp_data WHERE session_id = $1', [validatedData.sessionId])
+    ]);
 
     return NextResponse.json({
       success: true,
@@ -497,17 +556,17 @@
         sessionId: validatedData.sessionId,
         validationResult,
         importResult,
-        backupId
+        backupId,
       },
-      message: `Import completed successfully. ${importResult.created} items created, ${importResult.updated} items updated.`
-    })
-  })
+      message: `Import completed successfully. ${importResult.created} items created, ${importResult.updated} items updated.`,
+    });
+  });
 }
 
 // Helper functions for processing and validation
 function generateAutoMappings(headers: string[]): Record<string, string> {
-  const mappings: Record<string, string> = {}
-  const normalizedHeaders = headers.map(h => h.toLowerCase().replace(/[^a-z0-9]/g, '_'))
+  const mappings: Record<string, string> = {};
+  const normalizedHeaders = headers.map(h => h.toLowerCase().replace(/[^a-z0-9]/g, '_'));
 
   const fieldPatterns = {
     sku: ['sku', 'item_code', 'product_code', 'part_number', 'part_no'],
@@ -526,35 +585,35 @@
     weight: ['weight', 'mass', 'kg', 'grams'],
     barcode: ['barcode', 'ean', 'upc', 'gtin'],
     location: ['location', 'bin', 'warehouse', 'shelf'],
-    currency: ['currency', 'curr']
-  }
+    currency: ['currency', 'curr'],
+  };
 
   for (const [field, patterns] of Object.entries(fieldPatterns)) {
-    let bestMatch = { header: '', confidence: 0 }
+    let bestMatch = { header: '', confidence: 0 };
 
     normalizedHeaders.forEach((header, index) => {
       for (const pattern of patterns) {
         if (header.includes(pattern)) {
-          const confidence = pattern.length / header.length
+          const confidence = pattern.length / header.length;
           if (confidence > bestMatch.confidence) {
-            bestMatch = { header: headers[index], confidence }
+            bestMatch = { header: headers[index], confidence };
           }
         }
       }
-    })
+    });
 
     if (bestMatch.confidence > 0.4) {
-      mappings[field] = bestMatch.header
-    }
-  }
-
-  return mappings
+      mappings[field] = bestMatch.header;
+    }
+  }
+
+  return mappings;
 }
 
 function calculateMappingConfidence(mappings: Record<string, string>, headers: string[]): number {
-  const requiredFields = ['sku', 'name', 'category', 'cost_price', 'stock_qty']
-  const mappedRequired = requiredFields.filter(field => mappings[field])
-  return mappedRequired.length / requiredFields.length
+  const requiredFields = ['sku', 'name', 'category', 'cost_price', 'stock_qty'];
+  const mappedRequired = requiredFields.filter(field => mappings[field]);
+  return mappedRequired.length / requiredFields.length;
 }
 
 async function processAndValidateData(
@@ -565,12 +624,12 @@
   validationOptions: unknown,
   client: unknown
 ): Promise<ValidationResult> {
-  const issues: ValidationIssue[] = []
-  const processedRows: ProcessedRow[] = []
-  const categories = new Set<string>()
-  const brands = new Set<string>()
-  let totalValue = 0
-  let conflictsResolved = 0
+  const issues: ValidationIssue[] = [];
+  const processedRows: ProcessedRow[] = [];
+  const categories = new Set<string>();
+  const brands = new Set<string>();
+  let totalValue = 0;
+  let conflictsResolved = 0;
 
   // Get existing inventory for conflict detection from core tables
   const existingInventoryResult = await client.query(`
@@ -587,19 +646,21 @@
     LEFT JOIN core.stock_on_hand soh
       ON soh.supplier_product_id = sp.supplier_product_id
     GROUP BY sp.supplier_product_id, ph.price, sp.supplier_sku, sp.name_from_supplier
-  `)
+  `);
   const existingInventory = new Map<string, InventorySummaryRow>(
     existingInventoryResult.rows.map((item: InventorySummaryRow) => [item.sku, item])
-  )
+  );
 
   for (let i = 0; i < data.length; i++) {
-    const row = data[i]
-    const rowNumber = i + 2 // Account for header row and 1-based indexing
+    const row = data[i];
+    const rowNumber = i + 2; // Account for header row and 1-based indexing
 
     // Skip empty rows if configured
-    if (validationOptions.skipEmptyRows &&
-        row.every((cell: unknown) => !cell || cell.toString().trim() === '')) {
-      continue
+    if (
+      validationOptions.skipEmptyRows &&
+      row.every((cell: unknown) => !cell || cell.toString().trim() === '')
+    ) {
+      continue;
     }
 
     const processedRow: ProcessedRow = {
@@ -609,20 +670,20 @@
       mappedData: {},
       status: 'valid',
       issues: [],
-      action: 'create'
-    }
+      action: 'create',
+    };
 
     // Build original data object
     headers.forEach((header, index) => {
-      processedRow.originalData[header] = row[index]
-    })
+      processedRow.originalData[header] = row[index];
+    });
 
     // Apply field mappings and validate
     for (const [targetField, sourceField] of Object.entries(fieldMappings)) {
-      if (!sourceField || !headers.includes(sourceField)) continue
-
-      const sourceIndex = headers.indexOf(sourceField)
-      const value = row[sourceIndex]
+      if (!sourceField || !headers.includes(sourceField)) continue;
+
+      const sourceIndex = headers.indexOf(sourceField);
+      const value = row[sourceIndex];
 
       processedRow.mappedData[targetField] = transformAndValidateField(
         targetField,
@@ -630,40 +691,41 @@
         processedRow.issues,
         rowNumber,
         validationOptions
-      )
+      );
     }
 
     // Check for existing records and handle conflicts
     if (processedRow.mappedData.sku) {
-      const existingRecord = existingInventory.get(processedRow.mappedData.sku)
+      const existingRecord = existingInventory.get(processedRow.mappedData.sku);
       if (existingRecord) {
-        processedRow.existingRecord = existingRecord
-        const conflictResult = resolveConflict(processedRow, existingRecord, conflictResolution)
-        processedRow.action = conflictResult.action
-        processedRow.resolvedConflicts = conflictResult.resolvedFields
+        processedRow.existingRecord = existingRecord;
+        const conflictResult = resolveConflict(processedRow, existingRecord, conflictResolution);
+        processedRow.action = conflictResult.action;
+        processedRow.resolvedConflicts = conflictResult.resolvedFields;
 
         if (conflictResult.action !== 'skip') {
-          conflictsResolved++
+          conflictsResolved++;
         }
       }
     }
 
     // Set final status based on issues
     if (processedRow.issues.some(issue => issue.severity === 'error')) {
-      processedRow.status = 'error'
+      processedRow.status = 'error';
     } else if (processedRow.issues.length > 0) {
-      processedRow.status = 'warning'
+      processedRow.status = 'warning';
     }
 
     // Update statistics
-    if (processedRow.mappedData.category) categories.add(processedRow.mappedData.category)
-    if (processedRow.mappedData.brand) brands.add(processedRow.mappedData.brand)
+    if (processedRow.mappedData.category) categories.add(processedRow.mappedData.category);
+    if (processedRow.mappedData.brand) brands.add(processedRow.mappedData.brand);
     if (processedRow.mappedData.cost_price) {
-      totalValue += (parseFloat(processedRow.mappedData.cost_price) || 0) *
-                   (parseInt(processedRow.mappedData.stock_qty) || 0)
-    }
-
-    processedRows.push(processedRow)
+      totalValue +=
+        (parseFloat(processedRow.mappedData.cost_price) || 0) *
+        (parseInt(processedRow.mappedData.stock_qty) || 0);
+    }
+
+    processedRows.push(processedRow);
   }
 
   // Calculate summary statistics
@@ -677,19 +739,19 @@
     conflictsResolved,
     estimatedValue: totalValue,
     categories,
-    brands
-  }
+    brands,
+  };
 
   // Generate recommendations
-  const recommendations = generateRecommendations(summary, processedRows)
+  const recommendations = generateRecommendations(summary, processedRows);
 
   return {
     isValid: summary.errorRows === 0,
     summary,
     issues,
     processedRows,
-    recommendations
-  }
+    recommendations,
+  };
 }
 
 function transformAndValidateField(
@@ -701,22 +763,22 @@
 ): unknown {
   if (value === null || value === undefined || value === '') {
     // Check if field is required
-    const requiredFields = ['sku', 'name', 'category', 'cost_price', 'stock_qty']
+    const requiredFields = ['sku', 'name', 'category', 'cost_price', 'stock_qty'];
     if (requiredFields.includes(fieldName)) {
       issues.push({
         row: rowNumber,
         field: fieldName,
         value,
         severity: 'error',
-        message: `Required field '${fieldName}' is empty`
-      })
-    }
-    return null
+        message: `Required field '${fieldName}' is empty`,
+      });
+    }
+    return null;
   }
 
   switch (fieldName) {
     case 'sku': {
-      const sku = value.toString().trim().toUpperCase()
+      const sku = value.toString().trim().toUpperCase();
       if (validationOptions.validateSkus && !/^[A-Z0-9-_]+$/i.test(sku)) {
         issues.push({
           row: rowNumber,
@@ -724,33 +786,33 @@
           value,
           severity: 'warning',
           message: 'SKU contains special characters',
-          suggestion: 'Use only alphanumeric characters, hyphens, and underscores'
-        })
+          suggestion: 'Use only alphanumeric characters, hyphens, and underscores',
+        });
       }
-      return sku
+      return sku;
     }
 
     case 'cost_price':
     case 'sale_price':
     case 'rsp': {
-      const price = parseFloat(value.toString().replace(/[^\d.-]/g, ''))
+      const price = parseFloat(value.toString().replace(/[^\d.-]/g, ''));
       if (isNaN(price) || price < 0) {
         issues.push({
           row: rowNumber,
           field: fieldName,
           value,
           severity: 'error',
-          message: `Invalid ${fieldName} value`
-        })
-        return null
+          message: `Invalid ${fieldName} value`,
+        });
+        return null;
       }
-      return price
+      return price;
     }
 
     case 'stock_qty':
     case 'reorder_point':
     case 'max_stock': {
-      const quantity = parseInt(value.toString())
+      const quantity = parseInt(value.toString());
       if (isNaN(quantity) || quantity < 0) {
         issues.push({
           row: rowNumber,
@@ -758,24 +820,24 @@
           value,
           severity: 'warning',
           message: `Invalid ${fieldName} value, using 0`,
-          autoFixAvailable: true
-        })
-        return 0
+          autoFixAvailable: true,
+        });
+        return 0;
       }
-      return quantity
+      return quantity;
     }
 
     case 'weight': {
-      const weight = parseFloat(value.toString())
-      return isNaN(weight) ? null : weight
+      const weight = parseFloat(value.toString());
+      return isNaN(weight) ? null : weight;
     }
 
     default: {
-      const stringValue = value.toString().trim()
+      const stringValue = value.toString().trim();
       if (validationOptions.normalizeText) {
         return stringValue.toLowerCase().replace(/\s+/g, ' ');
       }
-      return stringValue
+      return stringValue;
     }
   }
 }
@@ -784,45 +846,45 @@
   processedRow: ProcessedRow,
   existingRecord: unknown,
   conflictResolution: unknown
-): { action: 'create' | 'update' | 'skip', resolvedFields: string[] } {
-  const resolvedFields: string[] = []
+): { action: 'create' | 'update' | 'skip'; resolvedFields: string[] } {
+  const resolvedFields: string[] = [];
 
   switch (conflictResolution.strategy) {
     case 'skip':
-      return { action: 'skip', resolvedFields: [] }
+      return { action: 'skip', resolvedFields: [] };
 
     case 'update':
-      return { action: 'update', resolvedFields: Object.keys(processedRow.mappedData) }
+      return { action: 'update', resolvedFields: Object.keys(processedRow.mappedData) };
 
     case 'merge': {
       const mergeFields = Object.keys(processedRow.mappedData).filter(field => {
-        const newValue = processedRow.mappedData[field]
-        return newValue !== null && newValue !== undefined && newValue !== ''
-      })
-      return { action: 'update', resolvedFields: mergeFields }
+        const newValue = processedRow.mappedData[field];
+        return newValue !== null && newValue !== undefined && newValue !== '';
+      });
+      return { action: 'update', resolvedFields: mergeFields };
     }
 
     case 'create_variant':
-      processedRow.mappedData.sku = `${processedRow.mappedData.sku}-V${Date.now()}`
-      return { action: 'create', resolvedFields: ['sku'] }
+      processedRow.mappedData.sku = `${processedRow.mappedData.sku}-V${Date.now()}`;
+      return { action: 'create', resolvedFields: ['sku'] };
 
     default:
-      return { action: 'skip', resolvedFields: [] }
-  }
-}
-
-<<<<<<< HEAD
-async function createBackup(client: PoolClient, sessionId: string, processedRows: ProcessedRow[]): Promise<string> {
-=======
-async function createBackup(client: unknown, sessionId: string, processedRows: ProcessedRow[]): Promise<string> {
->>>>>>> 2a85ab4f
-  const backupId = `backup_${Date.now()}_${Math.random().toString(36).substr(2, 9)}`
+      return { action: 'skip', resolvedFields: [] };
+  }
+}
+
+async function createBackup(
+  client: PoolClient,
+  sessionId: string,
+  processedRows: ProcessedRow[]
+): Promise<string> {
+  const backupId = `backup_${Date.now()}_${Math.random().toString(36).substr(2, 9)}`;
 
   // Get existing records that will be affected
   const affectedSkus = processedRows
     .filter(row => row.action !== 'skip' && row.existingRecord)
     .map(row => row.mappedData.sku)
-    .filter((sku): sku is string => typeof sku === 'string' && sku.length > 0)
+    .filter((sku): sku is string => typeof sku === 'string' && sku.length > 0);
 
   if (affectedSkus.length > 0) {
     const affectedRecordsResult = await client.query(
@@ -844,61 +906,59 @@
         GROUP BY sp.supplier_product_id, ph.price, sp.supplier_sku, sp.name_from_supplier, sp.attrs_json
       `,
       [affectedSkus]
-    )
+    );
 
     // Store backup
-    await client.query(`
+    await client.query(
+      `
       INSERT INTO upload_backups (
         id, session_id, affected_records, original_data, created_at
       ) VALUES ($1, $2, $3, $4, NOW())
-    `, [
-      backupId,
-      sessionId,
-      JSON.stringify(affectedSkus),
-      JSON.stringify(affectedRecordsResult.rows)
-    ])
-  }
-
-  return backupId
+    `,
+      [
+        backupId,
+        sessionId,
+        JSON.stringify(affectedSkus),
+        JSON.stringify(affectedRecordsResult.rows),
+      ]
+    );
+  }
+
+  return backupId;
 }
 
 function normalizeTags(input: unknown): string[] {
   if (Array.isArray(input)) {
     return input
       .map(tag => (typeof tag === 'string' ? tag.trim() : String(tag ?? '')).toLowerCase())
-      .filter(tag => tag.length > 0)
+      .filter(tag => tag.length > 0);
   }
 
   if (typeof input === 'string') {
     return input
       .split(/[;,]/)
       .map(tag => tag.trim().toLowerCase())
-      .filter(Boolean)
-  }
-
-  return []
-}
-
-<<<<<<< HEAD
-
-async function importToInventory(
+      .filter(Boolean);
+  }
+
+  return [];
+}
+
+async function upsertInventoryRecord(
   client: PoolClient,
-=======
-async function upsertInventoryRecord(
-  client: unknown,
   row: ProcessedRow,
   supplierId: string
 ): Promise<void> {
-  const stockQty = Number(row.mappedData.stock_qty || 0)
-  const reservedQty = Number(row.mappedData.reserved_qty || 0)
-  const availableQty = Math.max(0, stockQty - reservedQty)
-  const tags = normalizeTags(row.mappedData.tags)
-
-  const currency = (row.mappedData.currency || 'ZAR').toString().toUpperCase()
-  const supplierSku = (row.mappedData.supplier_sku || row.mappedData.sku) as string
-  const rsp = row.mappedData.rsp ?? null
-
-  await (client as any).query(
+  const stockQty = Number(row.mappedData.stock_qty || 0);
+  const reservedQty = Number(row.mappedData.reserved_qty || 0);
+  const availableQty = Math.max(0, stockQty - reservedQty);
+  const tags = normalizeTags(row.mappedData.tags);
+
+  const currency = (row.mappedData.currency || 'ZAR').toString().toUpperCase();
+  const supplierSku = (row.mappedData.supplier_sku || row.mappedData.sku) as string;
+  const rsp = row.mappedData.rsp ?? null;
+
+  await client.query(
     `
       INSERT INTO public.inventory_items (
         sku,
@@ -981,28 +1041,27 @@
       row.mappedData.barcode ?? null,
       row.mappedData.location ?? null,
       row.mappedData.status ?? 'active',
-      tags
+      tags,
     ]
-  )
+  );
 }
 
 async function importToInventory(
-  client: unknown,
->>>>>>> 2a85ab4f
+  client: PoolClient,
   processedRows: ProcessedRow[],
   conflictResolution: unknown,
   supplierId: string
 ): Promise<ImportResult> {
-  let created = 0
-  let updated = 0
-  let skipped = 0
-  const errors: string[] = []
-  let totalValue = 0
-  const newCategories = new Set<string>()
-  const newBrands = new Set<string>()
+  let created = 0;
+  let updated = 0;
+  let skipped = 0;
+  const errors: string[] = [];
+  let totalValue = 0;
+  const newCategories = new Set<string>();
+  const newBrands = new Set<string>();
 
   // Get existing categories and brands from core data
-  const existingCategoriesResult = await (client as any).query(
+  const existingCategoriesResult = await (client as unknown).query(
     `
       SELECT DISTINCT COALESCE(c.name, sp.attrs_json->>'category') AS category
       FROM core.supplier_product sp
@@ -1010,82 +1069,88 @@
       WHERE sp.supplier_id = $1
     `,
     [supplierId]
-  )
-  const existingBrandsResult = await (client as any).query(
+  );
+  const existingBrandsResult = await (client as unknown).query(
     `
       SELECT DISTINCT brand_from_supplier AS brand
       FROM core.supplier_product
       WHERE supplier_id = $1 AND brand_from_supplier IS NOT NULL
     `,
     [supplierId]
-  )
+  );
 
   const existingCategories = new Set<string>(
     existingCategoriesResult.rows
       .map((r: CategoryRow) => r.category)
-      .filter((value: string | null): value is string => typeof value === 'string' && value.length > 0)
-  )
+      .filter(
+        (value: string | null): value is string => typeof value === 'string' && value.length > 0
+      )
+  );
   const existingBrands = new Set<string>(
     existingBrandsResult.rows
       .map((r: BrandRow) => r.brand)
-      .filter((value: string | null): value is string => typeof value === 'string' && value.length > 0)
-  )
+      .filter(
+        (value: string | null): value is string => typeof value === 'string' && value.length > 0
+      )
+  );
 
   for (const row of processedRows) {
     if (row.status === 'error') {
-      skipped++
-      continue
+      skipped++;
+      continue;
     }
 
     try {
       switch (row.action) {
         case 'create':
           // Create new inventory item
-          const spSku = row.mappedData.supplier_sku || row.mappedData.sku
-          await upsertSupplierProduct({ supplierId, sku: spSku, name: row.mappedData.name })
+          const spSku = row.mappedData.supplier_sku || row.mappedData.sku;
+          await upsertSupplierProduct({ supplierId, sku: spSku, name: row.mappedData.name });
           await setStock({
             supplierId,
             sku: spSku,
             quantity: row.mappedData.stock_qty || 0,
             unitCost: row.mappedData.cost_price,
-            reason: `Upload session: ${row.id}`
-          })
-
-          await upsertInventoryRecord(client, row, supplierId)
-          created++
-          totalValue += (row.mappedData.cost_price || 0) * (row.mappedData.stock_qty || 0)
+            reason: `Upload session: ${row.id}`,
+          });
+
+          await upsertInventoryRecord(client, row, supplierId);
+          created++;
+          totalValue += (row.mappedData.cost_price || 0) * (row.mappedData.stock_qty || 0);
 
           // Track new categories and brands
           if (row.mappedData.category && !existingCategories.has(row.mappedData.category)) {
-            newCategories.add(row.mappedData.category)
+            newCategories.add(row.mappedData.category);
           }
           if (row.mappedData.brand && !existingBrands.has(row.mappedData.brand)) {
-            newBrands.add(row.mappedData.brand)
+            newBrands.add(row.mappedData.brand);
           }
-          break
+          break;
 
         case 'update':
-          const spSkuUpd = row.mappedData.supplier_sku || row.mappedData.sku
+          const spSkuUpd = row.mappedData.supplier_sku || row.mappedData.sku;
           if (row.mappedData.stock_qty !== undefined) {
             await setStock({
               supplierId,
               sku: spSkuUpd,
               quantity: row.mappedData.stock_qty,
               unitCost: row.mappedData.cost_price,
-              reason: `Upload session update: ${row.id}`
-            })
+              reason: `Upload session update: ${row.id}`,
+            });
           }
-          await upsertInventoryRecord(client, row, supplierId)
-          updated++
-          break
+          await upsertInventoryRecord(client, row, supplierId);
+          updated++;
+          break;
 
         case 'skip':
-          skipped++
-          break
+          skipped++;
+          break;
       }
     } catch (error) {
-      errors.push(`Row ${row.rowNumber}: ${error instanceof Error ? error.message : 'Unknown error'}`)
-      skipped++
+      errors.push(
+        `Row ${row.rowNumber}: ${error instanceof Error ? error.message : 'Unknown error'}`
+      );
+      skipped++;
     }
   }
 
@@ -1098,30 +1163,30 @@
       totalValue,
       newCategories: newCategories.size,
       newBrands: newBrands.size,
-      affectedSuppliers: 1
-    }
-  }
-}
-
-<<<<<<< HEAD
+      affectedSuppliers: 1,
+    },
+  };
+}
+
 async function recordPricelistUploadInSpp({
   supplierId,
   session,
   processedRows,
 }: {
-  supplierId: string
-  session: { filename?: string | null }
-  processedRows: ProcessedRow[]
+  supplierId: string;
+  session: { filename?: string | null };
+  processedRows: ProcessedRow[];
 }) {
   if (processedRows.length === 0) {
-    return
+    return;
   }
 
   try {
     const currencyFromRows = processedRows.find(
-      (row) => typeof row.mappedData.currency === 'string' && row.mappedData.currency.length > 0
-    )
-    const inferredCurrency = (currencyFromRows?.mappedData.currency as string | undefined)?.toUpperCase() || 'ZAR'
+      row => typeof row.mappedData.currency === 'string' && row.mappedData.currency.length > 0
+    );
+    const inferredCurrency =
+      (currencyFromRows?.mappedData.currency as string | undefined)?.toUpperCase() || 'ZAR';
 
     const uploadResult = await sppQuery<{ upload_id: string }>(
       `
@@ -1146,39 +1211,39 @@
         'imported',
         'live-route',
       ]
-    )
-
-    const uploadId = uploadResult.rows[0]?.upload_id
+    );
+
+    const uploadId = uploadResult.rows[0]?.upload_id;
     if (!uploadId) {
-      return
-    }
-
-    const stagedRows = processedRows.filter((row) => row.status !== 'error')
+      return;
+    }
+
+    const stagedRows = processedRows.filter(row => row.status !== 'error');
     if (stagedRows.length === 0) {
-      return
+      return;
     }
 
     const rowsPayload = stagedRows.reduce(
       (acc, row) => {
-        const supplierSku = (row.mappedData.supplier_sku || row.mappedData.sku || '').toString()
-        acc.rowNums.push(row.rowNumber)
-        acc.supplierSkus.push(supplierSku)
-        acc.names.push((row.mappedData.name || '').toString())
-        acc.brands.push((row.mappedData.brand || null) as string | null)
-        acc.uoms.push((row.mappedData.unit || 'EA').toString())
-        acc.packSizes.push((row.mappedData.pack_size as string | undefined) ?? null)
-        acc.prices.push(Number(row.mappedData.cost_price || 0))
+        const supplierSku = (row.mappedData.supplier_sku || row.mappedData.sku || '').toString();
+        acc.rowNums.push(row.rowNumber);
+        acc.supplierSkus.push(supplierSku);
+        acc.names.push((row.mappedData.name || '').toString());
+        acc.brands.push((row.mappedData.brand || null) as string | null);
+        acc.uoms.push((row.mappedData.unit || 'EA').toString());
+        acc.packSizes.push((row.mappedData.pack_size as string | undefined) ?? null);
+        acc.prices.push(Number(row.mappedData.cost_price || 0));
         acc.currencies.push(
           ((row.mappedData.currency as string | undefined) || inferredCurrency).toUpperCase()
-        )
-        acc.categories.push((row.mappedData.category || null) as string | null)
-        acc.vatCodes.push((row.mappedData.vat_code || null) as string | null)
-        acc.barcodes.push((row.mappedData.barcode || null) as string | null)
-        acc.attrs.push(row.originalData || {})
+        );
+        acc.categories.push((row.mappedData.category || null) as string | null);
+        acc.vatCodes.push((row.mappedData.vat_code || null) as string | null);
+        acc.barcodes.push((row.mappedData.barcode || null) as string | null);
+        acc.attrs.push(row.originalData || {});
         acc.validationErrors.push(
-          row.issues && row.issues.length > 0 ? row.issues.map((issue) => issue.message) : null
-        )
-        return acc
+          row.issues && row.issues.length > 0 ? row.issues.map(issue => issue.message) : null
+        );
+        return acc;
       },
       {
         rowNums: [] as number[],
@@ -1195,7 +1260,7 @@
         attrs: [] as Record<string, unknown>[],
         validationErrors: [] as (string[] | null)[],
       }
-    )
+    );
 
     await sppQuery(
       `
@@ -1247,36 +1312,38 @@
         rowsPayload.attrs,
         rowsPayload.validationErrors,
       ]
-    )
+    );
   } catch (error) {
-    console.warn('⚠️  Failed to record SPP staging data:', error)
-  }
-}
-
-=======
->>>>>>> 2a85ab4f
+    console.warn('⚠️  Failed to record SPP staging data:', error);
+  }
+}
+
 function generateRecommendations(summary: unknown, processedRows: ProcessedRow[]): string[] {
-  const recommendations: string[] = []
+  const recommendations: string[] = [];
 
   if (summary.errorRows > 0) {
-    recommendations.push(`${summary.errorRows} rows have errors that need to be resolved before import`)
+    recommendations.push(
+      `${summary.errorRows} rows have errors that need to be resolved before import`
+    );
   }
 
   if (summary.warningRows > summary.validRows * 0.2) {
-    recommendations.push('High number of warnings detected - review data quality')
+    recommendations.push('High number of warnings detected - review data quality');
   }
 
   if (summary.duplicatesFound > 0) {
-    recommendations.push(`${summary.duplicatesFound} duplicate SKUs found - consider conflict resolution strategy`)
+    recommendations.push(
+      `${summary.duplicatesFound} duplicate SKUs found - consider conflict resolution strategy`
+    );
   }
 
   if (summary.categories.size > 20) {
-    recommendations.push('Large number of categories - consider standardization')
+    recommendations.push('Large number of categories - consider standardization');
   }
 
   if (summary.estimatedValue > 1000000) {
-    recommendations.push('High-value import detected - ensure pricing accuracy before proceeding')
-  }
-
-  return recommendations
+    recommendations.push('High-value import detected - ensure pricing accuracy before proceeding');
+  }
+
+  return recommendations;
 }