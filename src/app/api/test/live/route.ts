--- conflicted
+++ resolved
@@ -3,24 +3,24 @@
  * Comprehensive test of all backend functionality
  */
 
-import type { NextRequest} from 'next/server';
-import { NextResponse } from 'next/server'
-import { pool } from '@/lib/database'
-import { upsertSupplier, deactivateSupplier } from '@/services/ssot/supplierService'
-import { upsertSupplierProduct, setStock } from '@/services/ssot/inventoryService'
-import getDatabaseMetadata from '@/lib/database-info'
+import type { NextRequest } from 'next/server';
+import { NextResponse } from 'next/server';
+import { pool } from '@/lib/database';
+import { upsertSupplier, deactivateSupplier } from '@/services/ssot/supplierService';
+import { upsertSupplierProduct, setStock } from '@/services/ssot/inventoryService';
+import getDatabaseMetadata from '@/lib/database-info';
 
 export async function GET(request: NextRequest) {
-  const metadata = getDatabaseMetadata()
+  const metadata = getDatabaseMetadata();
   const results = {
     timestamp: new Date().toISOString(),
     tests: [] as any[],
     summary: {
       passed: 0,
       failed: 0,
-      total: 0
-    }
-  }
+      total: 0,
+    },
+  };
 
   // Helper function to add test result
   function addTest(name: string, success: boolean, details?: any, error?: string) {
@@ -29,70 +29,100 @@
       success,
       details,
       error,
-      timestamp: new Date().toISOString()
-    })
+      timestamp: new Date().toISOString(),
+    });
 
     if (success) {
-      results.summary.passed++
+      results.summary.passed++;
     } else {
-      results.summary.failed++
-    }
-    results.summary.total++
+      results.summary.failed++;
+    }
+    results.summary.total++;
   }
 
   try {
     // Test 1: Database Connection
     try {
-      const connectionResult = await pool.query('SELECT NOW() as current_time, version() as pg_version')
+      const connectionResult = await pool.query(
+        'SELECT NOW() as current_time, version() as pg_version'
+      );
       addTest('Database Connection', true, {
         time: connectionResult.rows[0].current_time,
-        version: connectionResult.rows[0].pg_version.split(' ')[0]
-      })
-    } catch (error) {
-      addTest('Database Connection', false, null, error instanceof Error ? error.message : 'Unknown error')
+        version: connectionResult.rows[0].pg_version.split(' ')[0],
+      });
+    } catch (error) {
+      addTest(
+        'Database Connection',
+        false,
+        null,
+        error instanceof Error ? error.message : 'Unknown error'
+      );
     }
 
     // Test 2: Table Existence Check
     try {
-      const tables = ['organizations', 'suppliers', 'inventory_items', 'stock_movements']
-      const tableResults = []
+      const tables = ['organizations', 'suppliers', 'inventory_items', 'stock_movements'];
+      const tableResults = [];
 
       for (const table of tables) {
         try {
-          const result = await pool.query(`SELECT COUNT(*) as count FROM ${table}`)
-          tableResults.push({ table, count: result.rows[0].count, status: 'exists' })
+          const result = await pool.query(`SELECT COUNT(*) as count FROM ${table}`);
+          tableResults.push({ table, count: result.rows[0].count, status: 'exists' });
         } catch (error) {
-          tableResults.push({ table, count: 0, status: 'missing' })
+          tableResults.push({ table, count: 0, status: 'missing' });
         }
       }
 
-      const missingTables = tableResults.filter(t => t.status === 'missing')
-      addTest('Table Existence', missingTables.length === 0, tableResults,
-              missingTables.length > 0 ? `Missing tables: ${missingTables.map(t => t.table).join(', ')}` : undefined)
-    } catch (error) {
-      addTest('Table Existence', false, null, error instanceof Error ? error.message : 'Unknown error')
+      const missingTables = tableResults.filter(t => t.status === 'missing');
+      addTest(
+        'Table Existence',
+        missingTables.length === 0,
+        tableResults,
+        missingTables.length > 0
+          ? `Missing tables: ${missingTables.map(t => t.table).join(', ')}`
+          : undefined
+      );
+    } catch (error) {
+      addTest(
+        'Table Existence',
+        false,
+        null,
+        error instanceof Error ? error.message : 'Unknown error'
+      );
     }
 
     // Test 3: Suppliers CRUD Operations
     try {
       // Create test supplier
-      const created = await upsertSupplier({ name: 'API Test Supplier', code: 'APITEST', status: 'active', contact: { email: 'apitest@supplier.com', phone: '+27123456789' } })
-      const supplierId = created.id
+      const created = await upsertSupplier({
+        name: 'API Test Supplier',
+        code: 'APITEST',
+        status: 'active',
+        contact: { email: 'apitest@supplier.com', phone: '+27123456789' },
+      });
+      const supplierId = created.id;
 
       // Read supplier via public view
-      const readResult = await pool.query('SELECT * FROM core.supplier WHERE supplier_id = $1', [supplierId])
+      const readResult = await pool.query('SELECT * FROM core.supplier WHERE supplier_id = $1', [
+        supplierId,
+      ]);
 
       // Clean up (deactivate)
-      await deactivateSupplier(supplierId)
+      await deactivateSupplier(supplierId);
 
       addTest('Suppliers CRUD', true, {
         created: created.name ?? 'API Test Supplier',
         read: readResult.rows.length > 0,
         updated: true,
-        deleted: true
-      })
-    } catch (error) {
-      addTest('Suppliers CRUD', false, null, error instanceof Error ? error.message : 'Unknown error')
+        deleted: true,
+      });
+    } catch (error) {
+      addTest(
+        'Suppliers CRUD',
+        false,
+        null,
+        error instanceof Error ? error.message : 'Unknown error'
+      );
     }
 
     // Test 4: Inventory Operations
@@ -103,15 +133,27 @@
         FROM information_schema.columns
         WHERE table_name = 'inventory_items'
         ORDER BY ordinal_position
-      `)
-
-      const testSKU = `TEST-${Date.now()}`
-      await upsertSupplierProduct({ supplierId: '00000000-0000-0000-0000-000000000000', sku: testSKU, name: 'Test Product' })
-      await setStock({ supplierId: '00000000-0000-0000-0000-000000000000', sku: testSKU, quantity: 10, unitCost: 100, reason: 'API Test Movement' })
+      `);
+
+      const testSKU = `TEST-${Date.now()}`;
+      await upsertSupplierProduct({
+        supplierId: '00000000-0000-0000-0000-000000000000',
+        sku: testSKU,
+        name: 'Test Product',
+      });
+      await setStock({
+        supplierId: '00000000-0000-0000-0000-000000000000',
+        sku: testSKU,
+        quantity: 10,
+        unitCost: 100,
+        reason: 'API Test Movement',
+      });
 
       // Clean up inserted records (best effort)
-      await pool.query('DELETE FROM stock_movements WHERE reference_doc = $1 AND notes = $2', ['setStock', 'API Test Movement'])
-<<<<<<< HEAD
+      await pool.query('DELETE FROM stock_movements WHERE reference_doc = $1 AND notes = $2', [
+        'setStock',
+        'API Test Movement',
+      ]);
       await pool.query(
         `
           DELETE FROM core.stock_on_hand soh
@@ -121,58 +163,74 @@
             AND sp.supplier_id = $2
         `,
         [testSKU, '00000000-0000-0000-0000-000000000000']
-      )
+      );
       await pool.query(
         'DELETE FROM core.supplier_product WHERE supplier_sku = $1 AND supplier_id = $2',
         [testSKU, '00000000-0000-0000-0000-000000000000']
-      )
-=======
-      await pool.query('DELETE FROM public.inventory_items WHERE sku = $1', [testSKU])
->>>>>>> 2a85ab4f
+      );
 
       addTest('Inventory Operations', true, {
         schemaColumns: inventorySchema.rows.length,
         itemCreated: testSKU,
-        movementRecorded: true
-      })
-    } catch (error) {
-      addTest('Inventory Operations', false, null, error instanceof Error ? error.message : 'Unknown error')
+        movementRecorded: true,
+      });
+    } catch (error) {
+      addTest(
+        'Inventory Operations',
+        false,
+        null,
+        error instanceof Error ? error.message : 'Unknown error'
+      );
     }
 
     // Test 5: Upload Sessions
     try {
-      const uploadResult = await pool.query(`SELECT COUNT(*) as count FROM upload_sessions`)
+      const uploadResult = await pool.query(`SELECT COUNT(*) as count FROM upload_sessions`);
 
       addTest('Upload Sessions', true, {
         count: parseInt(uploadResult.rows[0].count),
-        status: 'ready'
-      })
-    } catch (error) {
-      addTest('Upload Sessions', false, null, error instanceof Error ? error.message : 'Unknown error')
+        status: 'ready',
+      });
+    } catch (error) {
+      addTest(
+        'Upload Sessions',
+        false,
+        null,
+        error instanceof Error ? error.message : 'Unknown error'
+      );
     }
 
     // Test 6: Upload Session Tables
     try {
-      const uploadTables = ['upload_sessions', 'upload_temp_data', 'upload_backups']
-      const uploadResults = []
+      const uploadTables = ['upload_sessions', 'upload_temp_data', 'upload_backups'];
+      const uploadResults = [];
 
       for (const table of uploadTables) {
         try {
-          const result = await pool.query(`SELECT COUNT(*) as count FROM ${table}`)
-          uploadResults.push({ table, count: parseInt(result.rows[0].count), status: 'ready' })
+          const result = await pool.query(`SELECT COUNT(*) as count FROM ${table}`);
+          uploadResults.push({ table, count: parseInt(result.rows[0].count), status: 'ready' });
         } catch (error) {
-          uploadResults.push({ table, count: 0, status: 'error' })
+          uploadResults.push({ table, count: 0, status: 'error' });
         }
       }
 
-      addTest('Upload Infrastructure', uploadResults.every(r => r.status === 'ready'), uploadResults)
-    } catch (error) {
-      addTest('Upload Infrastructure', false, null, error instanceof Error ? error.message : 'Unknown error')
+      addTest(
+        'Upload Infrastructure',
+        uploadResults.every(r => r.status === 'ready'),
+        uploadResults
+      );
+    } catch (error) {
+      addTest(
+        'Upload Infrastructure',
+        false,
+        null,
+        error instanceof Error ? error.message : 'Unknown error'
+      );
     }
 
     // Test 7: Performance Check
     try {
-      const startTime = Date.now()
+      const startTime = Date.now();
 
       // Run a complex query to test performance
       const perfResult = await pool.query(`
@@ -181,84 +239,103 @@
           (SELECT COUNT(*) FROM public.inventory_items) as inventory_count,
           (SELECT COUNT(*) FROM stock_movements) as movement_count,
           (SELECT COUNT(*) FROM upload_sessions) as upload_count
-      `)
-
-      const queryTime = Date.now() - startTime
-
-      addTest('Database Performance', queryTime < 1000, {
-        queryTime: `${queryTime}ms`,
-        counts: perfResult.rows[0]
-      }, queryTime >= 1000 ? 'Query took longer than 1 second' : undefined)
-    } catch (error) {
-      addTest('Database Performance', false, null, error instanceof Error ? error.message : 'Unknown error')
+      `);
+
+      const queryTime = Date.now() - startTime;
+
+      addTest(
+        'Database Performance',
+        queryTime < 1000,
+        {
+          queryTime: `${queryTime}ms`,
+          counts: perfResult.rows[0],
+        },
+        queryTime >= 1000 ? 'Query took longer than 1 second' : undefined
+      );
+    } catch (error) {
+      addTest(
+        'Database Performance',
+        false,
+        null,
+        error instanceof Error ? error.message : 'Unknown error'
+      );
     }
 
     // Calculate overall health score
-    const healthScore = results.summary.total > 0 ?
-      Math.round((results.summary.passed / results.summary.total) * 100) : 0
+    const healthScore =
+      results.summary.total > 0
+        ? Math.round((results.summary.passed / results.summary.total) * 100)
+        : 0;
 
     return NextResponse.json({
       success: true,
       healthScore,
-      status: healthScore === 100 ? 'excellent' :
-              healthScore >= 80 ? 'good' :
-              healthScore >= 60 ? 'fair' : 'poor',
+      status:
+        healthScore === 100
+          ? 'excellent'
+          : healthScore >= 80
+            ? 'good'
+            : healthScore >= 60
+              ? 'fair'
+              : 'poor',
       database: {
         host: metadata.host,
         port: metadata.port,
-        database: metadata.database
+        database: metadata.database,
       },
       ...results,
-      recommendations: generateRecommendations(results.tests)
-    })
-
+      recommendations: generateRecommendations(results.tests),
+    });
   } catch (error) {
-    console.error('API test failed:', error)
-    return NextResponse.json({
-      success: false,
-      error: 'API test execution failed',
-      details: error instanceof Error ? error.message : 'Unknown error',
-      ...results
-    }, { status: 500 })
+    console.error('API test failed:', error);
+    return NextResponse.json(
+      {
+        success: false,
+        error: 'API test execution failed',
+        details: error instanceof Error ? error.message : 'Unknown error',
+        ...results,
+      },
+      { status: 500 }
+    );
   }
 }
 
 function generateRecommendations(tests: any[]): string[] {
-  const recommendations: string[] = []
-
-  const failedTests = tests.filter(t => !t.success)
+  const recommendations: string[] = [];
+
+  const failedTests = tests.filter(t => !t.success);
 
   if (failedTests.length === 0) {
-    recommendations.push('All systems operational - backend is ready for production use')
+    recommendations.push('All systems operational - backend is ready for production use');
   } else {
-    recommendations.push(`${failedTests.length} tests failed - review and fix issues`)
+    recommendations.push(`${failedTests.length} tests failed - review and fix issues`);
 
     failedTests.forEach(test => {
       switch (test.name) {
         case 'Database Connection':
-          recommendations.push('Check database server status and connection credentials')
-          break
+          recommendations.push('Check database server status and connection credentials');
+          break;
         case 'Table Existence':
-          recommendations.push('Run database migration script to create missing tables')
-          break
+          recommendations.push('Run database migration script to create missing tables');
+          break;
         case 'Suppliers CRUD':
-          recommendations.push('Check suppliers table permissions and structure')
-          break
+          recommendations.push('Check suppliers table permissions and structure');
+          break;
         case 'Inventory Operations':
-          recommendations.push('Verify inventory and stock_movements table configuration')
-          break
+          recommendations.push('Verify inventory and stock_movements table configuration');
+          break;
         case 'Authentication Schema':
-          recommendations.push('Set up authentication tables and default admin user')
-          break
+          recommendations.push('Set up authentication tables and default admin user');
+          break;
         case 'Upload Infrastructure':
-          recommendations.push('Create upload session tables for file processing')
-          break
+          recommendations.push('Create upload session tables for file processing');
+          break;
         case 'Database Performance':
-          recommendations.push('Optimize database queries and check server resources')
-          break
+          recommendations.push('Optimize database queries and check server resources');
+          break;
       }
-    })
+    });
   }
 
-  return recommendations
+  return recommendations;
 }