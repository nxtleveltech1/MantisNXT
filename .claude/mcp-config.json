{
  "mcpServers": {
    "filesystem": {
      "command": "node",
      "args": [
        "node_modules/@modelcontextprotocol/server-filesystem/dist/index.js",
        "K:\\00Project\\MantisNXT"
      ],
      "description": "Filesystem operations for MantisNXT project"
    },
    "sequential-thinking": {
      "command": "node",
      "args": [
        "node_modules/@modelcontextprotocol/server-sequential-thinking/dist/index.js"
      ],
      "description": "Sequential thinking and problem-solving server"
    },
    "memory": {
      "command": "node",
      "args": [
        "node_modules/@modelcontextprotocol/server-memory/dist/index.js"
      ],
      "description": "Memory and knowledge graph server"
    },
    "context7": {
      "command": "npx",
      "args": ["@upstash/context7-mcp", "--api-key", "ctx7sk-63485f97-a194-4380-a721-55b3c5afee7b"],
      "description": "Context7 documentation server with API key configured"
    },
    "puppeteer": {
      "command": "npx",
      "args": ["puppeteer-mcp-server"],
      "description": "Browser automation and testing server"
    },
    "magic": {
      "command": "npx",
      "args": ["@21st-dev/magic"],
      "description": "Magic UI component generation server by 21st.dev"
    },
    "playwright": {
      "command": "npx",
      "args": ["@playwright/mcp"],
      "description": "Official Playwright MCP server for browser automation"
    },
    "magic-client": {
      "command": "npx",
      "args": ["magic-mcp-client"],
      "description": "Magic MCP client for AI-powered UI component generation"
    },
    "shadcn-ui-jpisnice": {
      "command": "npx",
      "args": ["@jpisnice/shadcn-ui-mcp-server"],
      "description": "Shadcn/UI components server with demos, blocks, and metadata"
    },
    "shadcn-ui-heilgar": {
      "command": "npx",
      "args": ["@heilgar/shadcn-ui-mcp-server"],
      "description": "Shadcn/UI component references server"
    },
    "shadcn-ui-basic": {
      "command": "npx",
      "args": ["shadcn-ui-mcp-server"],
      "description": "Basic Shadcn/UI component references server"
    },
    "shadcn-studio": {
      "command": "npx",
      "args": ["shadcn-studio-cli"],
      "description": "Shadcn Studio CLI for component installation and management"
    },
    "starwind-ui": {
      "command": "npx",
      "args": ["@starwind-ui/mcp"],
      "description": "Starwind UI components server for Astro and other frameworks"
    },
    "neon": {
      "command": "npx",
      "args": ["-y", "@neondatabase/mcp-server-neon"],
      "env": {
        "NEON_API_KEY": "napi_ae3y6xxnvl319pckn17o2b2jtx8e3oq841kxluuaciqv6rig603wxsn7pxaek7fd"
      },
      "description": "Neon serverless PostgreSQL database management"
    },
    "fetch": {
      "command": "npx",
      "args": ["-y", "@modelcontextprotocol/server-fetch"],
      "description": "Fetch and process web content"
    },
    "git": {
      "command": "npx",
      "args": ["-y", "@modelcontextprotocol/server-git"],
      "description": "Git repository operations"
    },
    "postgres": {
      "command": "npx",
      "args": ["-y", "@joshuarileydev/postgres-mcp-server"],
      "env": {
<<<<<<< HEAD
        "POSTGRES_CONNECTION_STRING": "postgresql://neondb_owner:npg_84ELeCFbOcGA@ep-steep-waterfall-a96wibpm-pooler.gwc.azure.neon.tech/mantis_issoh?sslmode=require"
=======
        "POSTGRES_CONNECTION_STRING": "postgresql://neondb_owner:npg_84ELeCFbOcGA@ep-steep-waterfall-a96wibpm-pooler.gwc.azure.neon.tech/mantis_issoh?sslmode=require&channel_binding=require"
>>>>>>> ba5756c5
      },
      "description": "PostgreSQL Neon database (mantis_issoh) - PRIMARY"
    },
    "chrome-devtools": {
      "command": "npx",
      "args": ["-y", "@executeautomation/chrome-mcp"],
      "description": "Chrome DevTools Protocol for browser automation and testing"
    }
  }
}<|MERGE_RESOLUTION|>--- conflicted
+++ resolved
@@ -94,11 +94,7 @@
       "command": "npx",
       "args": ["-y", "@joshuarileydev/postgres-mcp-server"],
       "env": {
-<<<<<<< HEAD
-        "POSTGRES_CONNECTION_STRING": "postgresql://neondb_owner:npg_84ELeCFbOcGA@ep-steep-waterfall-a96wibpm-pooler.gwc.azure.neon.tech/mantis_issoh?sslmode=require"
-=======
         "POSTGRES_CONNECTION_STRING": "postgresql://neondb_owner:npg_84ELeCFbOcGA@ep-steep-waterfall-a96wibpm-pooler.gwc.azure.neon.tech/mantis_issoh?sslmode=require&channel_binding=require"
->>>>>>> ba5756c5
       },
       "description": "PostgreSQL Neon database (mantis_issoh) - PRIMARY"
     },
